--- conflicted
+++ resolved
@@ -3,19 +3,11 @@
 
 sub run() {
     my $self    = shift;
-<<<<<<< HEAD
-    my $pkgname = "sysstat";
-=======
     my $pkgname = $vars{PACKAGETOINSTALL};
->>>>>>> 57b51a90
 
     become_root();
     type_string "PS1=\"# \"\n";
 
-<<<<<<< HEAD
-    script_run("/sbin/yast2 sw_single; echo yast2-i-status-\$? > /dev/$serialdev");
-    assert_screen 'yast2-sw_single';
-=======
     if ( $vars{UPGRADE} ) {
         # old versions had a different default and we don't necessarly update
         script_run('echo PKGMGR_ACTION_AT_EXIT=summary >> /etc/sysconfig/yast2');
@@ -23,24 +15,10 @@
 
     script_run("/sbin/yast2 sw_single; echo yast2-i-status-\$? > /dev/$serialdev");
     assert_screen 'empty-yast2-sw_single';
->>>>>>> 57b51a90
     type_string("$pkgname\n");
     sleep 3;
     send_key "spc";    # select for install
     sleep 1;
-<<<<<<< HEAD
-    assert_screen 'test-yast2-i-1', 3;
-    send_key "alt-a", 1;    # accept
-    assert_screen 'yast2-sw_single-finished', 3;
-    send_key "alt-f";
-    wait_serial "yast2-i-status-0";
-
-    send_key "ctrl-l";                  # clear screen to see that second update does not do any more
-    script_run("rpm -e $pkgname");
-    script_run("rpm -q $pkgname");
-    script_run('exit');
-    assert_screen( "package-$pkgname-not-installed", 1 );
-=======
     assert_screen "package-$pkgname-selected-for-install", 3;
     send_key "alt-a", 1;    # accept
     assert_screen 'yast2-sw_shows_summary', 3;
@@ -55,7 +33,6 @@
     script_run("rpm -q $pkgname");
     script_run('exit');
     assert_screen( "yast-package-$pkgname-not-installed", 1 );
->>>>>>> 57b51a90
 }
 
 1;
