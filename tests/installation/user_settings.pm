--- conflicted
+++ resolved
@@ -7,55 +7,31 @@
     my $self = shift;
 
     # user setup
-<<<<<<< HEAD
-    assert_screen( "inst-usersetup", 10 );
-    type_string($realname);
-=======
     assert_screen "inst-usersetup", 10;
     type_string $realname;
->>>>>>> e0409f8e
     send_key "tab";
 
     #sleep 1;
     send_key "tab";
     for ( 1 .. 2 ) {
-        type_string("$password\t");
+        type_string "$password\t";
     }
     assert_screen( "inst-userinfostyped", 5 );
     if ( $vars{NOAUTOLOGIN} && !check_screen('autologindisabled') ) {
         send_key $cmd{"noautologin"};
-<<<<<<< HEAD
-        assert_screen( "autologindisabled", 5 );
-=======
         assert_screen "autologindisabled", 5;
->>>>>>> e0409f8e
     }
     if ( $vars{DOCRUN} ) {
         send_key $cmd{"otherrootpw"};
-        assert_screen( "rootpwdisabled", 5 );
+        assert_screen "rootpwdisabled", 5;
     }
 
     # done user setup
     send_key $cmd{"next"};
 
     # loading cracklib
-    assert_screen( "inst-userpasswdtoosimple", 6 );
+    assert_screen "inst-userpasswdtoosimple", 6;
     send_key "ret";
-<<<<<<< HEAD
-
-    assert_screen( "inst-rootpassword", 6 );
-    for ( 1 .. 2 ) {
-        type_string("$password\t");
-        sleep 1;
-    }
-    assert_screen( "rootpassword-typed", 3 );
-    send_key $cmd{"next"};
-
-    # PW too easy (cracklib)
-    assert_screen( "inst-userpasswdtoosimple", 10 );
-    send_key "ret";
-=======
->>>>>>> e0409f8e
 }
 
 1;
