--- conflicted
+++ resolved
@@ -41,8 +41,6 @@
 
         # LiveCD needs confirmation for reboot
         send_key $cmd{"rebootnow"};
-    } else {
-        send_key 'ret';
     }
     else {
         send_key 'ret';
@@ -86,11 +84,7 @@
         $ret = check_screen [qw(grub2 second-stage)], 3;
         if ( defined($ret) ) {
             if ($ret->{needle}->has_tag('grub2')) {
-<<<<<<< HEAD
-              send_key "ret";    # avoid timeout for booting to HDD
-=======
                 send_key "ret";    # avoid timeout for booting to HDD
->>>>>>> cd72d176
             }
             last;
         }
