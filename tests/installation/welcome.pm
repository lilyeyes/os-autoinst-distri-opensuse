# SUSE's openQA tests
#
# Copyright 2009-2013 Bernhard M. Wiedemann
# Copyright 2012-2022 SUSE LLC
# SPDX-License-Identifier: FSFAP

# Summary: Wait for installer welcome screen. Covers loading linuxrc
# - Check if system is on installer environment
# - Goes through install steps (welcome screen, product lists, beta warning,
# dhcp confirmation)
# - If scc url error is found, try to type one from "$SCC_URL_VALID" system variable
# - Handle self update server and untrusted ca warnings
# - Handle dhcp question
# - Handle beta warnings
# - Check product selection
# - Go to console and check bootloader parameters, checking /proc/cmdline and /etc/install.inf
# - Save screenshot
# - If necessary, change keyboard layout
# - Proceed install (Next, next) until license on welcome screen is found
# Maintainer: QE YaST and Migration (QE Yam) <qe-yam at suse de>

use strict;
use warnings;
use base 'y2_installbase';
use y2_logs_helper qw(accept_license verify_license_translations verify_license_has_to_be_accepted);
use testapi;
use x11utils 'ensure_fullscreen';
use version_utils qw(:VERSION :SCENARIO);
use Utils::Backends 'is_remote_backend';
use Utils::Architectures;

sub switch_keyboard_layout {
    record_info 'keyboard layout', 'Check keyboard layout switching to another language';
    my $keyboard_layout = get_var('INSTALL_KEYBOARD_LAYOUT');
    # for instance, select france and test "querty"
    send_key 'alt-k';    # Keyboard Layout
    send_key_until_needlematch("keyboard-layout-$keyboard_layout", 'down', 61);
    if (check_var('DESKTOP', 'textmode')) {
        send_key 'ret';
        assert_screen "keyboard-layout-$keyboard_layout-selected";
        send_key 'alt-e';    # Keyboard Test in text mode
    }
    else {
        send_key 'alt-y';    # Keyboard Test in graphic mode
    }
    type_string "azerty";
    assert_screen "keyboard-test-$keyboard_layout";
    # Select back default keyboard layout
    send_key 'alt-k';
    send_key_until_needlematch("keyboard-layout", 'up', 61);
    wait_screen_change { send_key 'ret' } if (check_var('DESKTOP', 'textmode'));
}

=head2 get_product_shortcuts

  get_product_shortcuts();

Returns hash which contains shortcuts for the product selection.
=cut
sub get_product_shortcuts {
    # sles4sap does have different shortcuts in different tests at same time
    #               ppc64le x86_64
    # Full              u      i
    # Full (15-SP5)     i      t
    # QR                i      p
    # Online            i      t
    if (check_var('SLE_PRODUCT', 'sles4sap')) {
        return (sles4sap => is_ppc64le() ? 'i' : 't') if get_var('ISO') =~ /Full/ && is_sle('15-SP5+');
        return (sles4sap => is_ppc64le() ? 'u' : 'i') if get_var('ISO') =~ /Full/;
        return (sles4sap => is_ppc64le() ? 'i' : is_quarterly_iso() ? 'p' : 't') unless get_var('ISO') =~ /Full/;
    }
    # We got new products in SLE 15 SP1
    elsif (is_sle '15-SP1+') {
        # sles does have different shortcuts in different tests at same time
        #                x86_64
        # Full              i
        # Full (15-SP4)     s
        return (sles => 's') if (get_var('ISO') =~ /Full/ && is_ppc64le() && get_var('NTLM_AUTH_INSTALL'));
        return (
            sles => (is_sle '15-SP5+') ? 's'    # for now treat 15-SP5+ as if they would have new shortcuts
            : (is_ppc64le() || is_s390x()) ? 'u'    # s390 doesn't have a product selection screen for now
            : is_aarch64() ? 's'
<<<<<<< HEAD
            : ((is_sle '=15-SP4') && (get_var('ISO') =~ /Full/)) ? 'i'
            : (is_sle '=15-SP5') ? 's' : 'i',
=======
            : ((is_sle '=15-SP4') && (get_var('ISO') =~ /Full/)) ? 's'
            : 'i',
>>>>>>> 4a65b439
            sled => 'x',
            hpc => is_x86_64() ? 'g' : 'u',
            rt => is_x86_64() ? 't' : undef
        );
    }
    # Else return old shortcuts
    return (
        sles => 's',
        sled => 'u',
        sles4sap => is_ppc64le() ? 'u' : 'x',
        hpc => is_x86_64() ? 'x' : 'u',
        rt => is_x86_64() ? 'u' : undef
    );
}

sub run {
    my ($self) = @_;
    my $iterations;
    my @welcome_tags = ('inst-welcome-confirm-self-update-server', 'scc-invalid-url');
    push @welcome_tags, 'local-registration-server' if get_var('SLP_RMT_INSTALL');
    my $expect_beta_warn = get_var('BETA');
    if ($expect_beta_warn) {
        push @welcome_tags, 'inst-betawarning';
    }
    else {
        push @welcome_tags, 'inst-welcome';
    }
    # Add tag for untrusted-ca-cert with SMT
    push @welcome_tags, 'untrusted-ca-cert' if (get_var('SMT_URL') || get_var('SLP_RMT_INSTALL'));
    # Add tag for sle15 upgrade mode, where product list should NOT be shown
    push @welcome_tags, 'inst-welcome-no-product-list' if (is_sle('15+') and get_var('UPGRADE') || is_sle_micro);
    # Add tag to check for https://progress.opensuse.org/issues/30823 "test is
    # stuck in linuxrc asking if dhcp should be used"
    push @welcome_tags, 'linuxrc-dhcp-question';
    if (is_sle('=15')) {
        record_info('bsc#1179654', 'Needs at least libzypp-17.4.0 to avoid validation check failed');
        push @welcome_tags, 'expired-gpg-key';
    }

    # Process expected pop-up windows and exit when welcome/beta_war is shown or too many iterations
    while ($iterations++ < scalar(@welcome_tags)) {
        # See poo#19832, sometimes manage to match same tag twice and test fails due to broken sequence
        wait_still_screen 5;
        my $timeout = is_aarch64 ? '1000' : '500';
        assert_screen(\@welcome_tags, $timeout);
        # Normal exit condition
        if (match_has_tag 'local-registration-server') {
            if (is_sle('15+')) {
                send_key 'alt-h';
            } else {
                send_key 'alt-r';
            }
            wait_still_screen 5;
            send_key 'alt-o';
            wait_still_screen 5;
            save_screenshot;
        }
        if ((match_has_tag 'inst-betawarning') || (match_has_tag 'inst-welcome') || (match_has_tag 'inst-welcome-no-product-list')) {
            last;
        }
        if (match_has_tag 'scc-invalid-url') {
            die 'SCC reg URL is invalid' if !get_var('SCC_URL_VALID');
            send_key 'alt-r';    # registration URL field
            send_key_until_needlematch 'scc-invalid-url-deleted', 'backspace';
            type_string get_var('SCC_URL_VALID');
            wait_still_screen 2;
            # Press Ok to confirm scc url
            wait_screen_change { send_key 'alt-o' };
            next;
        }
        if (match_has_tag 'inst-welcome-confirm-self-update-server') {
            wait_screen_change { send_key $cmd{ok} };
            next;
        }
        if (match_has_tag('untrusted-ca-cert')) {
            send_key 'alt-t';
            wait_still_screen 5;
            next;
        }
        if (match_has_tag 'linuxrc-dhcp-question') {
            send_key 'tab' if (match_has_tag 'linuxrc-dhcp-question-no');
            send_key 'ret';
        }
        if (match_has_tag 'expired-gpg-key') {
            send_key 'alt-y';
        }
    }

    # Process beta warning if expected
    if ($expect_beta_warn) {
        assert_screen 'inst-betawarning';
        wait_screen_change { send_key 'ret' };
    }

    ensure_fullscreen;

    if (is_sle('15+') && get_var('UPGRADE')) {
        assert_screen('inst-welcome-no-product-list');
    }
    else {
        assert_screen('inst-welcome');
    }

    my $has_license_on_welcome_screen = (is_sle() || is_sle_micro()) &&
      match_has_tag('license-agreement');
    my $has_product_selection = (is_sle() || is_sle_micro()) &&
      !match_has_tag('inst-welcome-no-product-list');

    mouse_hide;
    wait_still_screen(3);


    # license+lang +product (on sle15)
    # On sle 15 license is on different screen, here select the product
    if ($has_product_selection) {
        assert_screen('select-product');
        my $product = get_required_var('SLE_PRODUCT');
        if (check_var('VIDEOMODE', 'text')) {
            my %hotkey = get_product_shortcuts();
            die "No shortcut for the \"$product\" product specified." unless $hotkey{$product};
            send_key 'alt-' . $hotkey{$product};
        }
        else {
            assert_and_click('before-select-product-' . $product);
        }
        assert_screen('select-product-' . $product);
    }
    # Verify install arguments passed by bootloader
    # Linuxrc writes its settings in /etc/install.inf
    if (!is_remote_backend && get_var('VALIDATE_INST_SRC')) {
        # Ensure to have the focus in some non-selectable control, i.e.: Keyboard Test
        # before switching to console during installation
        wait_screen_change { send_key 'alt-y' };
        wait_screen_change { send_key 'ctrl-alt-shift-x' };
        my $method = uc get_required_var('INSTALL_SOURCE');
        my $mirror_src = get_required_var("MIRROR_$method");
        my $rc = script_run 'grep -o --color=always install=' . $mirror_src . ' /proc/cmdline';
        die "Install source mismatch in boot parameters!\n" unless ($rc == 0);
        $rc = script_run "grep --color=always -e \"^RepoURL: $mirror_src\" -e \"^ZyppRepoURL: $mirror_src\" /etc/install.inf";
        die "Install source mismatch in linuxrc settings!\n" unless ($rc == 0);
        wait_screen_change { send_key 'ctrl-d' };
        save_screenshot;
    }

    switch_keyboard_layout if get_var('INSTALL_KEYBOARD_LAYOUT');
    send_key $cmd{next} unless $has_license_on_welcome_screen;

    if ($has_license_on_welcome_screen || $has_product_selection) {
        assert_screen('license-agreement', 120);

        # optional checks for the extended installation
        if (get_var('INSTALLER_EXTENDED_TEST')) {
            $self->verify_license_has_to_be_accepted;
            $self->verify_license_translations;
        }

        $self->accept_license;
        send_key $cmd{next};
    }
}

1;<|MERGE_RESOLUTION|>--- conflicted
+++ resolved
@@ -80,13 +80,8 @@
             sles => (is_sle '15-SP5+') ? 's'    # for now treat 15-SP5+ as if they would have new shortcuts
             : (is_ppc64le() || is_s390x()) ? 'u'    # s390 doesn't have a product selection screen for now
             : is_aarch64() ? 's'
-<<<<<<< HEAD
             : ((is_sle '=15-SP4') && (get_var('ISO') =~ /Full/)) ? 'i'
-            : (is_sle '=15-SP5') ? 's' : 'i',
-=======
-            : ((is_sle '=15-SP4') && (get_var('ISO') =~ /Full/)) ? 's'
             : 'i',
->>>>>>> 4a65b439
             sled => 'x',
             hpc => is_x86_64() ? 'g' : 'u',
             rt => is_x86_64() ? 't' : undef
