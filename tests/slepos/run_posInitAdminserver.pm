--- conflicted
+++ resolved
@@ -18,15 +18,6 @@
 use lockapi;
 
 sub run() {
-<<<<<<< HEAD
-    # FIXME: configure fw
-    assert_script_run "rcSuSEfirewall2 stop";
-
-    script_output '
-      set -x -e
-=======
-    my $self = shift;
-
     script_output '
       for port in 389 636 873 ; do
         yast2 firewall services add tcpport=$port udpport=$port zone=EXT
@@ -34,7 +25,6 @@
 
       rcSuSEfirewall2 restart
 
->>>>>>> 679510a6
       sed -i -e \'s|\(TFTP_DEFAULT_KERNEL_PARAMETERS.*$\)|\1 kiwidebug=1 |\' /usr/lib/SLEPOS/defaults
       sed -i -e \'s|vga=0x314|vga=0x317|\' /usr/lib/SLEPOS/defaults
       cat /usr/lib/SLEPOS/defaults
