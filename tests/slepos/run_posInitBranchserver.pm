# SUSE's openQA tests
#
# Copyright © 2016 SUSE LLC
#
# Copying and distribution of this file, with or without modification,
# are permitted in any medium without royalty provided the copyright
# notice and this notice are preserved.  This file is offered as-is,
# without any warranty.

# Summary: Basic SLEPOS test
# Maintainer: Vladimir Nadvornik <nadvornik@suse.cz>

use base "basetest";
use strict;
use warnings;
use testapi;
use utils;
use lockapi;

sub run() {
<<<<<<< HEAD
    # FIXME: configure fw
    assert_script_run "rcSuSEfirewall2 stop";
=======
    my $self = shift;

    script_output '
      sed -i -e \'s|^FW_ROUTE=.*|FW_ROUTE="yes"|\' -e \'s|^FW_MASQUERADE=.*|FW_MASQUERADE="yes"|\' -e \'s|^FW_DEV_INT=.*|FW_DEV_INT="eth1"|\'  -e \'s|^FW_DEV_EXT=.*|FW_DEV_EXT="any eth0"|\' /etc/sysconfig/SuSEfirewall2
      for port in 69 53 67 21 30000:30400 ; do
        yast2 firewall services add tcpport=$port udpport=$port zone=EXT
      done
      rcSuSEfirewall2 restart

      sed -i -e \'s|\(TFTP_DEFAULT_KERNEL_PARAMETERS.*$\)|\1 kiwidebug=1 |\' /usr/lib/SLEPOS/defaults
      sed -i -e \'s|vga=0x314|vga=0x317|\' /usr/lib/SLEPOS/defaults
      cat /usr/lib/SLEPOS/defaults
      ip a
    ';
>>>>>>> 679510a6

    #wait for adminserver
    mutex_lock("adminserver_configured");
    mutex_unlock("adminserver_configured");

    type_string "posInitBranchserver 2>&1 | tee /dev/$serialdev\n";
    wait_serial "Please, select initialization mode:" and type_string "1\n" unless get_var('SLEPOS') =~ /^combo/;
    wait_serial "company name.*:"                     and type_string get_var('ORGANIZATION') . "\n";
    wait_serial "2 letter abbreviation.*:"            and type_string get_var('COUNTRY') . "\n";
    wait_serial "name of organizational unit.*:"      and type_string get_var('ORGANIZATIONAL_UNIT') . "\n";
    wait_serial "branch name.*:"                      and type_string get_var('LOCATION') . "\n";


    wait_serial "name or IP of the AdminServer.*:" and type_string get_var('ADMINSERVER_ADDR') . "\n";
    wait_serial "Branch Server access password:"   and type_string get_var('USER_PASSWORD') . "\n";

    wait_serial "Is Admin Server LDAP fingerprint correct" and type_string "Y\n" if get_var('SSL') eq 'yes';

    wait_serial "Use Branch LDAP on localhost" and type_string "Y\n" unless get_var('SLEPOS') =~ /^combo/;
    wait_serial "Enable secure connection" and type_string "yes\n" if get_var('SSL') eq 'yes' && get_var('SLEPOS') !~ /^combo/;
    wait_serial "Continue with configuration" and type_string "\n";
    wait_serial "configuration successful";
}

sub test_flags() {
    return {fatal => 1};
}

1;
# vim: set sw=4 et:<|MERGE_RESOLUTION|>--- conflicted
+++ resolved
@@ -18,12 +18,6 @@
 use lockapi;
 
 sub run() {
-<<<<<<< HEAD
-    # FIXME: configure fw
-    assert_script_run "rcSuSEfirewall2 stop";
-=======
-    my $self = shift;
-
     script_output '
       sed -i -e \'s|^FW_ROUTE=.*|FW_ROUTE="yes"|\' -e \'s|^FW_MASQUERADE=.*|FW_MASQUERADE="yes"|\' -e \'s|^FW_DEV_INT=.*|FW_DEV_INT="eth1"|\'  -e \'s|^FW_DEV_EXT=.*|FW_DEV_EXT="any eth0"|\' /etc/sysconfig/SuSEfirewall2
       for port in 69 53 67 21 30000:30400 ; do
@@ -36,7 +30,6 @@
       cat /usr/lib/SLEPOS/defaults
       ip a
     ';
->>>>>>> 679510a6
 
     #wait for adminserver
     mutex_lock("adminserver_configured");
