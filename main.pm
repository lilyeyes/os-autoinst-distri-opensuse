--- conflicted
+++ resolved
@@ -136,16 +136,8 @@
     set_var("XDMUSED", 1);
 }
 
-<<<<<<< HEAD
 set_var("PACKAGETOINSTALL", "sysstat");
 set_var("WALLPAPER", '/usr/share/wallpapers/SLEdefault/contents/images/1280x1024.jpg');
-=======
-# openSUSE specific variables
-set_var("SUSEMIRROR", "download.opensuse.org/factory") unless get_var('SUSEMIRROR');
-set_var("PACKAGETOINSTALL", "xdelta");
-set_var("WALLPAPER", '/usr/share/wallpapers/openSUSEdefault/contents/images/1280x1024.jpg');
-set_var("YAST_SW_NO_SUMMARY", 1) if get_var('UPGRADE') || get_var("ZDUP");
->>>>>>> b19a8e24
 
 # set KDE and GNOME, ...
 set_var(uc(get_var('DESKTOP')), 1);
@@ -351,9 +343,6 @@
         loadtest "installation/user_settings_root.pm";
     }
     if (noupdatestep_is_applicable) {
-        if (get_var('PATTERNS')) {
-            loadtest "installation/select_patterns.pm";
-        }
         loadtest "installation/installation_overview.pm";
         if (get_var('PATTERNS')) {
            loadtest "installation/select_patterns.pm";
