#!/usr/bin/perl -w
use strict;
use testapi;
use autotest;
use needle;
use File::Find;

our %valueranges = (

    #   LVM=>[0,1],
    NOIMAGES           => [ 0, 1 ],
    REBOOTAFTERINSTALL => [ 0, 1 ],
    DOCRUN             => [ 0, 1 ],

    #   BTRFS=>[0,1],
    DESKTOP => [qw(kde gnome xfce lxde minimalx textmode)],

    #   ROOTFS=>[qw(ext3 xfs jfs btrfs reiserfs)],
    VIDEOMODE => [ "", "text" ],
);

our @can_randomize = qw/NOIMAGES REBOOTAFTERINSTALL DESKTOP VIDEOMODE/;

sub logcurrentenv(@) {
    foreach my $k (@_) {
        my $e = get_var("$k");
        next unless defined $e;
        diag("usingenv $k=$e");
    }
}

sub setrandomenv() {
    for my $k (@can_randomize) {
        next if defined get_var("$k");
        next if $k eq "DESKTOP" && get_var("LIVECD");
        if ( get_var("DOCRUN") ) {
            next if $k eq "VIDEOMODE";
            next if $k eq "NOIMAGES";
        }
        my @range = @{ $valueranges{$k} };
        my $rand  = int( rand( scalar @range ) );
        set_var($k, $range[$rand]);
        logcurrentenv($k);
    }
}

sub check_env() {
    for my $k ( keys %valueranges ) {
        next unless get_var($k);
        unless ( grep { get_var($k) eq $_ } @{ $valueranges{$k} } ) {
            die sprintf( "%s must be one of %s\n", $k, join( ',', @{ $valueranges{$k} } ) );
        }
    }
}

sub unregister_needle_tags($) {
    my $tag = shift;
    my @a   = @{ needle::tags($tag) };
    for my $n (@a) { $n->unregister(); }
}

sub remove_desktop_needles($) {
    my $desktop = shift;
    if ( !check_var( "DESKTOP", $desktop ) ) {
        unregister_needle_tags("ENV-DESKTOP-$desktop");
    }
}

sub cleanup_needles() {
    remove_desktop_needles("lxde");
    remove_desktop_needles("kde");
    remove_desktop_needles("gnome");
    remove_desktop_needles("xfce");
    remove_desktop_needles("minimalx");
    remove_desktop_needles("textmode");

    if ( !get_var("LIVECD") ) {
        unregister_needle_tags("ENV-LIVECD-1");
    }
    else {
        unregister_needle_tags("ENV-LIVECD-0");
    }
    if ( !check_var( "VIDEOMODE", "text" ) ) {
        unregister_needle_tags("ENV-VIDEOMODE-text");
    }
    if ( get_var("INSTLANG") && get_var("INSTLANG") ne "en_US" ) {
        unregister_needle_tags("ENV-INSTLANG-en_US");
    }
    else {    # english default
        unregister_needle_tags("ENV-INSTLANG-de_DE");
    }

}

#assert_screen "inst-bootmenu",12; # wait for welcome animation to finish

# defaults for username and password
if (get_var("LIVETEST")) {
    $testapi::username = "root";
    $testapi::password = '';
}
else {
    $testapi::username = "bernhard";
    $testapi::password = "nots3cr3t";
}

$testapi::username = get_var("USERNAME") if get_var("USERNAME");
$testapi::password = get_var("PASSWORD") if defined get_var("PASSWORD");

if ( get_var("LIVETEST") && ( get_var("LIVECD") || get_var("PROMO") ) ) {
    $testapi::username = "linux";    # LiveCD account
    $testapi::password = "";
}

check_env();
setrandomenv if ( get_var("RANDOMENV") );

unless ( get_var("DESKTOP") ) {
    if ( check_var( "VIDEOMODE", "text" ) ) {
        set_var("DESKTOP", "textmode");
    }
    else {
        set_var("DESKTOP", "kde");
    }
}

# SLE specific variables
$vars{NOAUTOLOGIN} = 1;
$vars{HASLICENSE} = 1;

if ( check_var( 'DESKTOP', 'minimalx' ) ) {
<<<<<<< HEAD
    $vars{XDMUSED} = 1;
}

# openSUSE specific variables
$vars{SUSEMIRROR} ||= "download.opensuse.org/factory";
$vars{PACKAGETOINSTALL} = "sysstat";
$vars{DEFAULT_WALLPAPER} = 'SLEdefault';
=======
    set_var("NOAUTOLOGIN", 1);
    set_var("XDMUSED", 1);
}

# openSUSE specific variables
set_var("SUSEMIRROR", "download.opensuse.org/factory") unless get_var('SUSEMIRROR');
set_var("PACKAGETOINSTALL", "xdelta");
set_var("DEFAULT_WALLPAPER", 'openSUSEdefault');
>>>>>>> 5b753393

# set KDE and GNOME, ...
set_var(uc(get_var('DESKTOP')), 1);

$needle::cleanuphandler = \&cleanup_needles;

bmwqemu::save_vars(); # update variables

# dump other important ENV:
logcurrentenv(qw"ADDONURL BIGTEST BTRFS DESKTOP HW HWSLOT LIVETEST LVM MOZILLATEST NOINSTALL REBOOTAFTERINSTALL UPGRADE USBBOOT TUMBLEWEED ZDUP ZDUPREPOS TEXTMODE DISTRI NOAUTOLOGIN QEMUCPU QEMUCPUS RAIDLEVEL ENCRYPT INSTLANG QEMUVGA DOCRUN UEFI DVD GNOME KDE ISO ISO_MAXSIZE LIVECD NETBOOT NICEVIDEO NOIMAGES PROMO QEMUVGA SPLITUSR VIDEOMODE");


sub xfcestep_is_applicable() {
    return check_var("DESKTOP", "xfce");
}

sub rescuecdstep_is_applicable() {
    return get_var("RESCUECD");
}

sub consolestep_is_applicable() {
    return !get_var("INSTALLONLY") && !get_var("NICEVIDEO") && !get_var("DUALBOOT") && !get_var("RESCUECD") && !get_var("RESCUESYSTEM");
}

sub kdestep_is_applicable() {
    return check_var("DESKTOP", "kde");
}

sub installzdupstep_is_applicable() {
    return !get_var("NOINSTALL") && !get_var("RESCUECD") && !get_var("RESCUESYSTEM") && get_var("ZDUP");
}

sub noupdatestep_is_applicable() {
    return !get_var("UPGRADE");
}

sub bigx11step_is_applicable() {
    return get_var("BIGTEST");
}

sub installyaststep_is_applicable() {
    return !get_var("NOINSTALL") && !get_var("RESCUECD") && !get_var("RESCUESYSTEM") && !get_var("ZDUP");
}

sub gnomestep_is_applicable() {
    return check_var("DESKTOP", "gnome");
}

sub loadtest($) {
    my ($test) = @_;
    autotest::loadtest(get_var("CASEDIR") . "/tests/$test");
}

sub load_x11regresion_tests() {
    loadtest "x11regressions/firefox/firefox_launch.pm";
    loadtest "x11regressions/firefox/firefox_menu.pm";
    loadtest "x11regressions/firefox/firefox_contentmenu.pm";
    loadtest "x11regressions/firefox/firefox_help.pm";
    loadtest "x11regressions/firefox/firefox_newwindow.pm";
    loadtest "x11regressions/firefox/firefox_home_page.pm";
    loadtest "x11regressions/firefox/firefox_topsite.pm";
    loadtest "x11regressions/firefox/firefox_https.pm";
    loadtest "x11regressions/firefox/firefox_importssl.pm";
    loadtest "x11regressions/firefox/firefox_loadie6.pm";
    loadtest "x11regressions/firefox/firefox_page_control.pm";
    loadtest "x11regressions/firefox/firefox_password_i.pm";
    loadtest "x11regressions/firefox/firefox_print.pm";
    loadtest "x11regressions/firefox/firefox_remember_passwd.pm";
    loadtest "x11regressions/firefox/firefox_search.pm";
    loadtest "x11regressions/firefox/firefox_sidebar.pm";
    loadtest "x11regressions/firefox/firefox_urlprotocols.pm";
    loadtest "x11regressions/firefox/firefox_url.pm";
    loadtest "x11regressions/firefox/firefox_localpage.pm";
    loadtest "x11regressions/firefox/firefox_mhtml.pm";
    loadtest "x11regressions/firefox/firefox_tab.pm";
    loadtest "x11regressions/firefox/firefox_sendlink.pm";
    loadtest "x11regressions/firefox/firefox_java.pm";
    loadtest "x11regressions/firefox/firefox_autocomplete.pm";
    loadtest "x11regressions/firefox/firefox_bookmarks.pm";
    loadtest "x11regressions/firefox/firefox_printing.pm";
    loadtest "x11regressions/firefox/firefox_printing_images.pm";
    loadtest "x11regressions/firefox/firefox_bookmark.pm";
    if (( check_var("DESKTOP", "gnome") )) {
        loadtest "x11regressions/tomboy/tomboy_Hotkeys.pm";
        loadtest "x11regressions/tomboy/tomboy_AlreadyRunning.pm";
        loadtest "x11regressions/tomboy/tomboy_TestFindFunctionalityInSearchAllNotes.pm";
        loadtest "x11regressions/tomboy/tomboy_TestUndoRedoFeature.pm";
        loadtest "x11regressions/tomboy/tomboy_firstrun.pm";
        loadtest "x11regressions/tomboy/tomboy_StartNoteCannotBeDeleted.pm";
        loadtest "x11regressions/tomboy/tomboy_Open.pm";
        loadtest "x11regressions/tomboy/tomboy_Print.pm";
        loadtest "x11regressions/tomboy/tomboy_checkinstall.pm";
        loadtest "x11regressions/gnomecase/Gnomecutfile.pm";
    }
    if (get_var("DESKTOP") =~ /kde|gnome/) {
        loadtest "x11regressions/pidgin/pidgin_IRC.pm";
        loadtest "x11regressions/pidgin/pidgin_googletalk.pm";
        loadtest "x11regressions/pidgin/pidgin_aim.pm";
        loadtest "x11regressions/pidgin/prep_pidgin.pm";
        loadtest "x11regressions/pidgin/pidgin_msn.pm";
        loadtest "x11regressions/pidgin/clean_pidgin.pm";
        loadtest "x11regressions/tracker/prep_tracker.pm";
        loadtest "x11regressions/tracker/tracker_starts.pm";
        loadtest "x11regressions/tracker/tracker_searchall.pm";
        loadtest "x11regressions/tracker/tracker_pref_starts.pm";
        loadtest "x11regressions/tracker/tracker_open_apps.pm";
        loadtest "x11regressions/tracker/tracker_by_command.pm";
        loadtest "x11regressions/tracker/tracker_search_in_nautilus.pm";
        loadtest "x11regressions/tracker/clean_tracker.pm";
        loadtest "x11regressions/tracker/tracker_info.pm";
    }
}

sub load_login_tests(){
    if (!get_var("UEFI")) {
        loadtest "login/boot.pm";
    }
}

sub load_boot_tests(){
    if (get_var("ISO_MAXSIZE")) {
        loadtest "installation/isosize.pm";
    }
    if (get_var("OFW")) {
        loadtest "installation/bootloader_ofw.pm";
    }
    elsif (get_var("UEFI")) {
        loadtest "installation/bootloader_uefi.pm";
    }
    elsif (get_var("RESCUESYSTEM")) {
        loadtest "installation/rescuesystem.pm";
    }
    else {
        loadtest "installation/bootloader.pm";
    }
}

sub is_reboot_after_installation_necessary() {
    return 0 if get_var("NICEVIDEO") || get_var("DUALBOOT") || get_var("RESCUECD") || get_var("RESCUESYSTEM") || get_var("ZDUP");

    return get_var("REBOOTAFTERINSTALL") && !get_var("UPGRADE");
}

sub load_inst_tests() {
    if (!get_var("AUTOYAST")) {
        loadtest "installation/welcome.pm";
    }
<<<<<<< HEAD
    if (!$vars{LIVECD} && $vars{UPGRADE}) {
        loadtest "installation/upgrade_select.pm";
    }
    if (!$vars{LIVECD} && !$vars{AUTOYAST}) {
        loadtest "installation/scc_registration.pm";
        loadtest "installation/addon_products_sle.pm";
=======
    if (noupdatestep_is_applicable && !get_var("LIVECD") && !get_var("AUTOYAST")) {
        loadtest "installation/installation_mode.pm";
    }
    if (!get_var("LIVECD") && get_var("UPGRADE")) {
        loadtest "installation/upgrade_select.pm";
    }
    if (!get_var("LIVECD") && get_var("ADDONURL") && !get_var("AUTOYAST")) {
        loadtest "installation/addon_products.pm";
>>>>>>> 5b753393
    }
    if (noupdatestep_is_applicable && get_var("LIVECD")) {
        loadtest "installation/livecd_installer_timezone.pm";
    }
    if (noupdatestep_is_applicable && !get_var("AUTOYAST")) {
        loadtest "installation/partitioning.pm";
        if ( defined( get_var("RAIDLEVEL") ) ) {
            loadtest "installation/partitioning_raid.pm";
        }
        elsif ( get_var("LVM") ) {
            loadtest "installation/partitioning_lvm.pm";
        }
        if ( get_var("BTRFS") ) {
            loadtest "installation/partitioning_btrfs.pm";
        }
        elsif ( get_var("EXT4") ) {
            loadtest "installation/partitioning_ext4.pm";
        }
        if ( get_var("TOGGLEHOME") ) {
            loadtest "installation/partitioning_togglehome.pm";
        }
        if ( get_var("SPLITUSR") ) {
            loadtest "installation/partitioning_splitusr.pm";
        }
        loadtest "installation/partitioning_finish.pm";
    }
    if (noupdatestep_is_applicable && !get_var("LIVECD") && !get_var("AUTOYAST")) {
        loadtest "installation/installer_timezone.pm";
    }
    if (noupdatestep_is_applicable && !get_var("LIVECD") && !get_var("NICEVIDEO") && !get_var("AUTOYAST")) {
        loadtest "installation/logpackages.pm";
    }
<<<<<<< HEAD
    if (noupdatestep_is_applicable && !$vars{AUTOYAST}) {
        loadtest "installation/user_settings.pm";
        loadtest "installation/user_settings_root.pm";
=======
    if (noupdatestep_is_applicable && !get_var("LIVECD") && !get_var("AUTOYAST")) {
        loadtest "installation/installer_desktopselection.pm";
    }
    if (noupdatestep_is_applicable && !get_var("AUTOYAST")) {
        loadtest "installation/user_settings.pm";
        if ( get_var("DOCRUN") ) {    # root user
            loadtest "installation/user_settings_root.pm";
        }
>>>>>>> 5b753393
    }
    if (noupdatestep_is_applicable && !get_var("AUTOYAST")) {
        loadtest "installation/installation_overview.pm";
    }
    if (get_var("UEFI") && get_var("SECUREBOOT")) {
        loadtest "installation/secure_boot.pm";
    }
    if (installyaststep_is_applicable) {
        loadtest "installation/start_install.pm";
    }
    if (get_var("AUTOYAST")) {
        loadtest "installation/autoyast_reboot.pm";
    }
    else {
        loadtest "installation/livecdreboot.pm";
    }
    if (installyaststep_is_applicable) {
        loadtest "installation/first_boot.pm";
    }
    if (is_reboot_after_installation_necessary()) {
        loadtest "installation/reboot_after_install.pm";
    }

    if (get_var("DUALBOOT")) {
        loadtest "installation/boot_windows.pm";
    }
}

sub load_rescuecd_tests() {
    if (rescuecdstep_is_applicable) {
        loadtest "rescuecd/rescuecd.pm";
    }
}

sub load_zdup_tests() {
    if (installzdupstep_is_applicable) {
        loadtest "installation/setup_zdup.pm";
    }
    if (installzdupstep_is_applicable && get_var("ZDUP")) {
        loadtest "installation/zdup.pm";
    }
    if (installzdupstep_is_applicable) {
        loadtest "installation/post_zdup.pm";
    }
}

sub load_consoletests() {
    if (consolestep_is_applicable) {
        loadtest "console/consoletest_setup.pm";
        loadtest "console/textinfo.pm";
        loadtest "console/hostname.pm";
        if (get_var("DESKTOP") !~ /textmode/) {
            loadtest "console/xorg_vt.pm";
        }
        loadtest "console/zypper_ref.pm";
        loadtest "console/yast2_lan.pm";
        loadtest "console/aplay.pm";
        loadtest "console/glibc_i686.pm";
        loadtest "console/zypper_up.pm";
        loadtest "console/zypper_in.pm";
        loadtest "console/yast2_i.pm";
        if (!get_var("LIVETEST")) {
            loadtest "console/yast2_bootloader.pm";
        }
        loadtest "console/sshd.pm";
<<<<<<< HEAD
        if ($vars{BIGTEST}) {
=======
        if (!get_var("LIVETEST") && !( get_var("FLAVOR") =~ /^Staging2?[\-]DVD$/ )) {
            # in live we don't have a password for root so ssh doesn't
            # work anyways, and except staging_core image, the rest of
            # staging_* images don't need run this test case
            loadtest "console/sshfs.pm";
        }
        if (get_var("BIGTEST")) {
>>>>>>> 5b753393
            loadtest "console/sntp.pm";
            loadtest "console/curl_ipv6.pm";
            loadtest "console/wget_ipv6.pm";
            loadtest "console/syslinux.pm";
        }
        loadtest "console/mtab.pm";
        if (!get_var("NOINSTALL") && !get_var("LIVETEST") && ( check_var("DESKTOP", "textmode") )) {
            loadtest "console/http_srv.pm";
            loadtest "console/mysql_srv.pm";
        }
        if (get_var("MOZILLATEST")) {
            loadtest "console/mozmill_setup.pm";
        }
        if (check_var("DESKTOP", "xfce")) {
            loadtest "console/xfce_gnome_deps.pm";
        }
        loadtest "console/consoletest_finish.pm";
    }
}

sub load_x11tests(){
    return unless (!get_var("INSTALLONLY") && get_var("DESKTOP") !~ /textmode|minimalx/ && !get_var("DUALBOOT") && !get_var("RESCUECD") && !get_var("RESCUESYSTEM"));

<<<<<<< HEAD
    if ( $vars{XDMUSED} ) {
=======
    if ( get_var("NOAUTOLOGIN") || get_var("XDMUSED") ) {
>>>>>>> 5b753393
        loadtest "x11/x11_login.pm";
    }
    if (xfcestep_is_applicable) {
        loadtest "x11/xfce_close_hint_popup.pm";
        loadtest "x11/xfce4_terminal.pm";
    }
    if (!get_var("NICEVIDEO")) {
        loadtest "x11/xterm.pm";
        loadtest "x11/sshxterm.pm" unless get_var("LIVETEST");
    }
    if (gnomestep_is_applicable) {
        loadtest "x11/gnome_control_center.pm";
        loadtest "x11/gnome_terminal.pm";
        loadtest "x11/gedit.pm";
    }
    if (kdestep_is_applicable) {
        loadtest "x11/kate.pm";
    }
    loadtest "x11/firefox.pm";
    if (!get_var("NICEVIDEO")) {
        loadtest "x11/firefox_audio.pm";
    }
    if (bigx11step_is_applicable && !get_var("NICEVIDEO")) {
        loadtest "x11/firefox_stress.pm";
    }
<<<<<<< HEAD
    if ($vars{MOZILLATEST}) {
        loadtest "x11/mozmill_run.pm";
    }
=======
    if (gnomestep_is_applicable && !get_var("LIVECD")) {
        loadtest "x11/thunderbird.pm";
    }
    if (get_var("MOZILLATEST")) {
        loadtest "x11/mozmill_run.pm";
    }
    if (!( get_var("FLAVOR") =~ /^Staging2?[\-]DVD$/ || get_var("FLAVOR") eq 'Rescue-CD' )) {
        loadtest "x11/chromium.pm";
    }
>>>>>>> 5b753393
    if (bigx11step_is_applicable) {
        loadtest "x11/imagemagick.pm";
    }
    if (xfcestep_is_applicable) {
        loadtest "x11/ristretto.pm";
    }
<<<<<<< HEAD
    if ( $vars{FLAVOR} ne "Server-DVD" ) {
        if (gnomestep_is_applicable) {
            loadtest "x11/eog.pm";
            loadtest "x11/rhythmbox.pm";
        }
        if ( $vars{DESKTOP} =~ /kde|gnome/ ) {
            loadtest "x11/ooffice.pm";
            loadtest "x11/oomath.pm";
            loadtest "x11/oocalc.pm";
        }
=======
    if (gnomestep_is_applicable) {
        loadtest "x11/eog.pm";
    }
    if (get_var("DESKTOP") =~ /kde|gnome/ && get_var("FLAVOR") ne "Server-DVD") {
        loadtest "x11/ooffice.pm";
    }
    if (!get_var("NICEVIDEO") && get_var("DESKTOP") =~ /kde|gnome/ && !get_var("LIVECD") && get_var("FLAVOR") ne "Server-DVD") {
        loadtest "x11/oomath.pm";
    }
    if (!get_var("NICEVIDEO") && get_var("DESKTOP") =~ /kde|gnome/ && !get_var("LIVECD") && get_var("FLAVOR") ne "Server-DVD") {
        loadtest "x11/oocalc.pm";
>>>>>>> 5b753393
    }
    if (kdestep_is_applicable) {
        loadtest "x11/khelpcenter.pm";
        loadtest "x11/systemsettings.pm";
        loadtest "x11/dolphin.pm";
    }
    loadtest "x11/yast2_users.pm";
    if (gnomestep_is_applicable && get_var("GNOME2")) {
        loadtest "x11/application_browser.pm";
    }
    if (xfcestep_is_applicable) {
        loadtest "x11/thunar.pm";
    }
    if (bigx11step_is_applicable && !get_var("NICEVIDEO")) {
        loadtest "x11/glxgears.pm";
    }
    if (kdestep_is_applicable) {
        loadtest "x11/amarok.pm";
        loadtest "x11/kontact.pm";
    }
    if (gnomestep_is_applicable) {
<<<<<<< HEAD
        loadtest "x11/nautilus.pm" unless $vars{LIVECD};
        loadtest "x11/evolution.pm" unless ($vars{FLAVOR} eq "Server-DVD");
=======
        loadtest "x11/nautilus.pm" unless get_var("LIVECD");
        loadtest "x11/gnome_music.pm";
        loadtest "x11/evolution.pm" unless (check_var("FLAVOR", "Server-DVD"));
>>>>>>> 5b753393
    }
    if (!get_var("LIVETEST")) {
        loadtest "x11/reboot.pm";
    }
    loadtest "x11/desktop_mainmenu.pm";

    if (xfcestep_is_applicable) {
        loadtest "x11/xfce4_appfinder.pm";
        loadtest "x11/xfce_notification.pm";
        if (!( get_var("FLAVOR") eq 'Rescue-CD' )) {
            loadtest "x11/xfce_lightdm_logout_login.pm";
        }
    }

<<<<<<< HEAD
=======
    unless (get_var("LIVECD")) {
        loadtest "x11/inkscape.pm";
        if (!get_var("NICEVIDEO")) {
            loadtest "x11/gimp.pm";
        }
    }
    if (!( get_var("FLAVOR") =~ m/^Staging2?[\-]DVD$/ ) && !( get_var("FLAVOR") =~ m/^Rescue-CD$/ )) {
        loadtest "x11/gnucash.pm";
    }
>>>>>>> 5b753393
    loadtest "x11/shutdown.pm";
}

# load the tests in the right order
if ( get_var("REGRESSION") ) {
    if ( get_var("KEEPHDDS") ) {
        load_login_tests();
    }
    else {
        load_inst_tests();
    }

    load_x11regresion_tests();
}
elsif (get_var("MEDIACHECK")) {
    loadtest "installation/mediacheck.pm";
}
elsif (get_var("MEMTEST")) {
    loadtest "installation/memtest.pm";
}
else {
    load_boot_tests();
    if (get_var("LIVETEST")) {
        loadtest "installation/finish_desktop.pm";
    }
    else {
        load_inst_tests();
    }
    load_rescuecd_tests();
    load_zdup_tests();
    load_consoletests();
    load_x11tests();
}

1;
# vim: set sw=4 et:<|MERGE_RESOLUTION|>--- conflicted
+++ resolved
@@ -129,24 +129,11 @@
 $vars{HASLICENSE} = 1;
 
 if ( check_var( 'DESKTOP', 'minimalx' ) ) {
-<<<<<<< HEAD
-    $vars{XDMUSED} = 1;
-}
-
-# openSUSE specific variables
-$vars{SUSEMIRROR} ||= "download.opensuse.org/factory";
-$vars{PACKAGETOINSTALL} = "sysstat";
-$vars{DEFAULT_WALLPAPER} = 'SLEdefault';
-=======
-    set_var("NOAUTOLOGIN", 1);
     set_var("XDMUSED", 1);
 }
 
-# openSUSE specific variables
-set_var("SUSEMIRROR", "download.opensuse.org/factory") unless get_var('SUSEMIRROR');
-set_var("PACKAGETOINSTALL", "xdelta");
-set_var("DEFAULT_WALLPAPER", 'openSUSEdefault');
->>>>>>> 5b753393
+set_var("PACKAGETOINSTALL", "sysstat");
+set_var("DEFAULT_WALLPAPER", 'SLEdefault');
 
 # set KDE and GNOME, ...
 set_var(uc(get_var('DESKTOP')), 1);
@@ -294,23 +281,12 @@
     if (!get_var("AUTOYAST")) {
         loadtest "installation/welcome.pm";
     }
-<<<<<<< HEAD
-    if (!$vars{LIVECD} && $vars{UPGRADE}) {
+    if (!get_var('LIVECD') && get_var('UPGRADE') {
         loadtest "installation/upgrade_select.pm";
     }
-    if (!$vars{LIVECD} && !$vars{AUTOYAST}) {
+    if (!get_var('LIVECD') && !get_var('AUTOYAST')) {
         loadtest "installation/scc_registration.pm";
         loadtest "installation/addon_products_sle.pm";
-=======
-    if (noupdatestep_is_applicable && !get_var("LIVECD") && !get_var("AUTOYAST")) {
-        loadtest "installation/installation_mode.pm";
-    }
-    if (!get_var("LIVECD") && get_var("UPGRADE")) {
-        loadtest "installation/upgrade_select.pm";
-    }
-    if (!get_var("LIVECD") && get_var("ADDONURL") && !get_var("AUTOYAST")) {
-        loadtest "installation/addon_products.pm";
->>>>>>> 5b753393
     }
     if (noupdatestep_is_applicable && get_var("LIVECD")) {
         loadtest "installation/livecd_installer_timezone.pm";
@@ -343,20 +319,9 @@
     if (noupdatestep_is_applicable && !get_var("LIVECD") && !get_var("NICEVIDEO") && !get_var("AUTOYAST")) {
         loadtest "installation/logpackages.pm";
     }
-<<<<<<< HEAD
-    if (noupdatestep_is_applicable && !$vars{AUTOYAST}) {
+    if (noupdatestep_is_applicable && !get_var('AUTOYAST')) {
         loadtest "installation/user_settings.pm";
         loadtest "installation/user_settings_root.pm";
-=======
-    if (noupdatestep_is_applicable && !get_var("LIVECD") && !get_var("AUTOYAST")) {
-        loadtest "installation/installer_desktopselection.pm";
-    }
-    if (noupdatestep_is_applicable && !get_var("AUTOYAST")) {
-        loadtest "installation/user_settings.pm";
-        if ( get_var("DOCRUN") ) {    # root user
-            loadtest "installation/user_settings_root.pm";
-        }
->>>>>>> 5b753393
     }
     if (noupdatestep_is_applicable && !get_var("AUTOYAST")) {
         loadtest "installation/installation_overview.pm";
@@ -422,17 +387,7 @@
             loadtest "console/yast2_bootloader.pm";
         }
         loadtest "console/sshd.pm";
-<<<<<<< HEAD
-        if ($vars{BIGTEST}) {
-=======
-        if (!get_var("LIVETEST") && !( get_var("FLAVOR") =~ /^Staging2?[\-]DVD$/ )) {
-            # in live we don't have a password for root so ssh doesn't
-            # work anyways, and except staging_core image, the rest of
-            # staging_* images don't need run this test case
-            loadtest "console/sshfs.pm";
-        }
         if (get_var("BIGTEST")) {
->>>>>>> 5b753393
             loadtest "console/sntp.pm";
             loadtest "console/curl_ipv6.pm";
             loadtest "console/wget_ipv6.pm";
@@ -456,11 +411,7 @@
 sub load_x11tests(){
     return unless (!get_var("INSTALLONLY") && get_var("DESKTOP") !~ /textmode|minimalx/ && !get_var("DUALBOOT") && !get_var("RESCUECD") && !get_var("RESCUESYSTEM"));
 
-<<<<<<< HEAD
-    if ( $vars{XDMUSED} ) {
-=======
-    if ( get_var("NOAUTOLOGIN") || get_var("XDMUSED") ) {
->>>>>>> 5b753393
+    if ( get_var("XDMUSED") ) {
         loadtest "x11/x11_login.pm";
     }
     if (xfcestep_is_applicable) {
@@ -486,29 +437,16 @@
     if (bigx11step_is_applicable && !get_var("NICEVIDEO")) {
         loadtest "x11/firefox_stress.pm";
     }
-<<<<<<< HEAD
-    if ($vars{MOZILLATEST}) {
-        loadtest "x11/mozmill_run.pm";
-    }
-=======
-    if (gnomestep_is_applicable && !get_var("LIVECD")) {
-        loadtest "x11/thunderbird.pm";
-    }
     if (get_var("MOZILLATEST")) {
         loadtest "x11/mozmill_run.pm";
     }
-    if (!( get_var("FLAVOR") =~ /^Staging2?[\-]DVD$/ || get_var("FLAVOR") eq 'Rescue-CD' )) {
-        loadtest "x11/chromium.pm";
-    }
->>>>>>> 5b753393
     if (bigx11step_is_applicable) {
         loadtest "x11/imagemagick.pm";
     }
     if (xfcestep_is_applicable) {
         loadtest "x11/ristretto.pm";
     }
-<<<<<<< HEAD
-    if ( $vars{FLAVOR} ne "Server-DVD" ) {
+    if ( !check_var('FLAVOR', 'Server-DVD') ) {
         if (gnomestep_is_applicable) {
             loadtest "x11/eog.pm";
             loadtest "x11/rhythmbox.pm";
@@ -518,19 +456,6 @@
             loadtest "x11/oomath.pm";
             loadtest "x11/oocalc.pm";
         }
-=======
-    if (gnomestep_is_applicable) {
-        loadtest "x11/eog.pm";
-    }
-    if (get_var("DESKTOP") =~ /kde|gnome/ && get_var("FLAVOR") ne "Server-DVD") {
-        loadtest "x11/ooffice.pm";
-    }
-    if (!get_var("NICEVIDEO") && get_var("DESKTOP") =~ /kde|gnome/ && !get_var("LIVECD") && get_var("FLAVOR") ne "Server-DVD") {
-        loadtest "x11/oomath.pm";
-    }
-    if (!get_var("NICEVIDEO") && get_var("DESKTOP") =~ /kde|gnome/ && !get_var("LIVECD") && get_var("FLAVOR") ne "Server-DVD") {
-        loadtest "x11/oocalc.pm";
->>>>>>> 5b753393
     }
     if (kdestep_is_applicable) {
         loadtest "x11/khelpcenter.pm";
@@ -552,14 +477,8 @@
         loadtest "x11/kontact.pm";
     }
     if (gnomestep_is_applicable) {
-<<<<<<< HEAD
-        loadtest "x11/nautilus.pm" unless $vars{LIVECD};
-        loadtest "x11/evolution.pm" unless ($vars{FLAVOR} eq "Server-DVD");
-=======
         loadtest "x11/nautilus.pm" unless get_var("LIVECD");
-        loadtest "x11/gnome_music.pm";
         loadtest "x11/evolution.pm" unless (check_var("FLAVOR", "Server-DVD"));
->>>>>>> 5b753393
     }
     if (!get_var("LIVETEST")) {
         loadtest "x11/reboot.pm";
@@ -574,18 +493,6 @@
         }
     }
 
-<<<<<<< HEAD
-=======
-    unless (get_var("LIVECD")) {
-        loadtest "x11/inkscape.pm";
-        if (!get_var("NICEVIDEO")) {
-            loadtest "x11/gimp.pm";
-        }
-    }
-    if (!( get_var("FLAVOR") =~ m/^Staging2?[\-]DVD$/ ) && !( get_var("FLAVOR") =~ m/^Rescue-CD$/ )) {
-        loadtest "x11/gnucash.pm";
-    }
->>>>>>> 5b753393
     loadtest "x11/shutdown.pm";
 }
 
