--- conflicted
+++ resolved
@@ -117,13 +117,8 @@
 }
 
 # SLE specific variables
-<<<<<<< HEAD
 $vars{NOAUTOLOGIN} = 1;
 $vars{HASLICENSE} = 1;
-=======
-$vars{'NOAUTOLOGIN'} = 1;
-$vars{'HASLICENSE'} = 1;
->>>>>>> d0407209
 
 if ( check_var( 'DESKTOP', 'minimalx' ) ) {
     $vars{XDMUSED} = 1;
@@ -290,11 +285,7 @@
     }
     if (!$vars{LIVECD} && !$vars{AUTOYAST}) {
         loadtest "installation/scc_registration.pm";
-<<<<<<< HEAD
-        loadtest "installation/addon_products.pm";
-=======
         loadtest "installation/addon_products_sle.pm";
->>>>>>> d0407209
     }
     if (noupdatestep_is_applicable && $vars{LIVECD}) {
         loadtest "installation/livecd_installer_timezone.pm";
