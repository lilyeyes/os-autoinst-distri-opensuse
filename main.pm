#!/usr/bin/perl -w
use strict;
use testapi;
use autotest;
use needle;
use File::Find;

our %valueranges = (

    #   LVM=>[0,1],
    NOIMAGES           => [ 0, 1 ],
    REBOOTAFTERINSTALL => [ 0, 1 ],
    DOCRUN             => [ 0, 1 ],

    #   BTRFS=>[0,1],
    DESKTOP => [qw(kde gnome xfce lxde minimalx textmode)],

    #   ROOTFS=>[qw(ext3 xfs jfs btrfs reiserfs)],
    VIDEOMODE => [ "", "text" ],
);

our @can_randomize = qw/NOIMAGES REBOOTAFTERINSTALL DESKTOP VIDEOMODE/;

sub logcurrentenv(@) {
    foreach my $k (@_) {
        my $e = get_var("$k");
        next unless defined $e;
        bmwqemu::diag("usingenv $k=$e");
    }
}

sub setrandomenv() {
    for my $k (@can_randomize) {
        next if defined get_var("$k");
        next if $k eq "DESKTOP" && get_var("LIVECD");
        if ( get_var("DOCRUN") ) {
            next if $k eq "VIDEOMODE";
            next if $k eq "NOIMAGES";
        }
        my @range = @{ $valueranges{$k} };
        my $rand  = int( rand( scalar @range ) );
        set_var($k, $range[$rand]);
        logcurrentenv($k);
    }
}

sub check_env() {
    for my $k ( keys %valueranges ) {
        next unless get_var($k);
        unless ( grep { get_var($k) eq $_ } @{ $valueranges{$k} } ) {
            die sprintf( "%s must be one of %s\n", $k, join( ',', @{ $valueranges{$k} } ) );
        }
    }
}

sub unregister_needle_tags($) {
    my $tag = shift;
    my @a   = @{ needle::tags($tag) };
    for my $n (@a) { $n->unregister(); }
}

sub remove_desktop_needles($) {
    my $desktop = shift;
    if ( !check_var( "DESKTOP", $desktop ) ) {
        unregister_needle_tags("ENV-DESKTOP-$desktop");
    }
}

sub cleanup_needles() {
    remove_desktop_needles("lxde");
    remove_desktop_needles("kde");
    remove_desktop_needles("gnome");
    remove_desktop_needles("xfce");
    remove_desktop_needles("minimalx");
    remove_desktop_needles("textmode");

    if ( !get_var("LIVECD") ) {
        unregister_needle_tags("ENV-LIVECD-1");
    }
    else {
        unregister_needle_tags("ENV-LIVECD-0");
    }
    if ( !check_var( "VIDEOMODE", "text" ) ) {
        unregister_needle_tags("ENV-VIDEOMODE-text");
    }
    if ( get_var("INSTLANG") && get_var("INSTLANG") ne "en_US" ) {
        unregister_needle_tags("ENV-INSTLANG-en_US");
    }
    else {    # english default
        unregister_needle_tags("ENV-INSTLANG-de_DE");
    }

}

#assert_screen "inst-bootmenu",12; # wait for welcome animation to finish

# defaults for username and password
if (get_var("LIVETEST")) {
    $testapi::username = "root";
    $testapi::password = '';
}
else {
    $testapi::username = "bernhard";
    $testapi::password = "nots3cr3t";
}

$testapi::username = get_var("USERNAME") if get_var("USERNAME");
$testapi::password = get_var("PASSWORD") if defined get_var("PASSWORD");

if ( get_var("LIVETEST") && ( get_var("LIVECD") || get_var("PROMO") ) ) {
    $testapi::username = "linux";    # LiveCD account
    $testapi::password = "";
}

my $distri = testapi::get_var("CASEDIR") . '/lib/susedistribution.pm';
require $distri;
testapi::set_distribution(susedistribution->new());

check_env();
setrandomenv if ( get_var("RANDOMENV") );

unless ( get_var("DESKTOP") ) {
    if ( check_var( "VIDEOMODE", "text" ) ) {
        set_var("DESKTOP", "textmode");
    }
    else {
        set_var("DESKTOP", "kde");
    }
}

# SLE specific variables
set_var('NOAUTOLOGIN', 1);
set_var('HASLICENSE', 1);

if ( check_var( 'DESKTOP', 'minimalx' ) ) {
    set_var("XDMUSED", 1);
}

set_var("PACKAGETOINSTALL", "sysstat");
set_var("DEFAULT_WALLPAPER", 'SLEdefault');

# set KDE and GNOME, ...
set_var(uc(get_var('DESKTOP')), 1);

$needle::cleanuphandler = \&cleanup_needles;

bmwqemu::save_vars(); # update variables

# dump other important ENV:
logcurrentenv(qw"ADDONURL BIGTEST BTRFS DESKTOP HW HWSLOT LIVETEST LVM MOZILLATEST NOINSTALL REBOOTAFTERINSTALL UPGRADE USBBOOT TUMBLEWEED ZDUP ZDUPREPOS TEXTMODE DISTRI NOAUTOLOGIN QEMUCPU QEMUCPUS RAIDLEVEL ENCRYPT INSTLANG QEMUVGA DOCRUN UEFI DVD GNOME KDE ISO ISO_MAXSIZE LIVECD NETBOOT NICEVIDEO NOIMAGES PROMO QEMUVGA SPLITUSR VIDEOMODE");


sub xfcestep_is_applicable() {
    return check_var("DESKTOP", "xfce");
}

sub rescuecdstep_is_applicable() {
    return get_var("RESCUECD");
}

sub consolestep_is_applicable() {
    return !get_var("INSTALLONLY") && !get_var("NICEVIDEO") && !get_var("DUALBOOT") && !get_var("RESCUECD") && !get_var("RESCUESYSTEM");
}

sub kdestep_is_applicable() {
    return check_var("DESKTOP", "kde");
}

sub installzdupstep_is_applicable() {
    return !get_var("NOINSTALL") && !get_var("RESCUECD") && !get_var("RESCUESYSTEM") && get_var("ZDUP");
}

sub noupdatestep_is_applicable() {
    return !get_var("UPGRADE");
}

sub bigx11step_is_applicable() {
    return get_var("BIGTEST");
}

sub installyaststep_is_applicable() {
    return !get_var("NOINSTALL") && !get_var("RESCUECD") && !get_var("RESCUESYSTEM") && !get_var("ZDUP");
}

sub gnomestep_is_applicable() {
    return check_var("DESKTOP", "gnome");
}

sub need_clear_repos() {
    return get_var("FLAVOR", '') =~ m/^Staging2?[\-]DVD$/ && get_var("SUSEMIRROR");
}

sub have_scc_repos() {
    return get_var('SCC_EMAIL') && get_var('SCC_REGCODE') && (get_var('SCC_REGISTER', 'console') eq 'console');
}

sub have_addn_repos() {
    return !get_var("NET") && !get_var("TUMBLEWEED") && !get_var("EVERGREEN") && get_var("SUSEMIRROR") && !get_var("FLAVOR", '') =~ m/^Staging2?[\-]DVD$/;
}

sub loadtest($) {
    my ($test) = @_;
    autotest::loadtest(get_var("CASEDIR") . "/tests/$test");
}

sub load_x11regresion_tests() {
    loadtest "x11regressions/firefox/firefox_launch.pm";
    loadtest "x11regressions/firefox/firefox_menu.pm";
    loadtest "x11regressions/firefox/firefox_contentmenu.pm";
    loadtest "x11regressions/firefox/firefox_help.pm";
    loadtest "x11regressions/firefox/firefox_newwindow.pm";
    loadtest "x11regressions/firefox/firefox_home_page.pm";
    loadtest "x11regressions/firefox/firefox_topsite.pm";
    loadtest "x11regressions/firefox/firefox_https.pm";
    loadtest "x11regressions/firefox/firefox_importssl.pm";
    loadtest "x11regressions/firefox/firefox_loadie6.pm";
    loadtest "x11regressions/firefox/firefox_page_control.pm";
    loadtest "x11regressions/firefox/firefox_password_i.pm";
    loadtest "x11regressions/firefox/firefox_print.pm";
    loadtest "x11regressions/firefox/firefox_remember_passwd.pm";
    loadtest "x11regressions/firefox/firefox_search.pm";
    loadtest "x11regressions/firefox/firefox_sidebar.pm";
    loadtest "x11regressions/firefox/firefox_urlprotocols.pm";
    loadtest "x11regressions/firefox/firefox_url.pm";
    loadtest "x11regressions/firefox/firefox_localpage.pm";
    loadtest "x11regressions/firefox/firefox_mhtml.pm";
    loadtest "x11regressions/firefox/firefox_tab.pm";
    loadtest "x11regressions/firefox/firefox_sendlink.pm";
    loadtest "x11regressions/firefox/firefox_java.pm";
    loadtest "x11regressions/firefox/firefox_autocomplete.pm";
    loadtest "x11regressions/firefox/firefox_bookmarks.pm";
    loadtest "x11regressions/firefox/firefox_printing.pm";
    loadtest "x11regressions/firefox/firefox_printing_images.pm";
    loadtest "x11regressions/firefox/firefox_bookmark.pm";
    if (( check_var("DESKTOP", "gnome") )) {
        loadtest "x11regressions/tomboy/tomboy_Hotkeys.pm";
        loadtest "x11regressions/tomboy/tomboy_AlreadyRunning.pm";
        loadtest "x11regressions/tomboy/tomboy_TestFindFunctionalityInSearchAllNotes.pm";
        loadtest "x11regressions/tomboy/tomboy_TestUndoRedoFeature.pm";
        loadtest "x11regressions/tomboy/tomboy_firstrun.pm";
        loadtest "x11regressions/tomboy/tomboy_StartNoteCannotBeDeleted.pm";
        loadtest "x11regressions/tomboy/tomboy_Open.pm";
        loadtest "x11regressions/tomboy/tomboy_Print.pm";
        loadtest "x11regressions/tomboy/tomboy_checkinstall.pm";
        loadtest "x11regressions/gnomecase/Gnomecutfile.pm";
    }
    if (get_var("DESKTOP") =~ /kde|gnome/) {
        loadtest "x11regressions/pidgin/pidgin_IRC.pm";
        loadtest "x11regressions/pidgin/pidgin_googletalk.pm";
        loadtest "x11regressions/pidgin/pidgin_aim.pm";
        loadtest "x11regressions/pidgin/prep_pidgin.pm";
        loadtest "x11regressions/pidgin/pidgin_msn.pm";
        loadtest "x11regressions/pidgin/clean_pidgin.pm";
        loadtest "x11regressions/tracker/prep_tracker.pm";
        loadtest "x11regressions/tracker/tracker_starts.pm";
        loadtest "x11regressions/tracker/tracker_searchall.pm";
        loadtest "x11regressions/tracker/tracker_pref_starts.pm";
        loadtest "x11regressions/tracker/tracker_open_apps.pm";
        loadtest "x11regressions/tracker/tracker_by_command.pm";
        loadtest "x11regressions/tracker/tracker_search_in_nautilus.pm";
        loadtest "x11regressions/tracker/clean_tracker.pm";
        loadtest "x11regressions/tracker/tracker_info.pm";
    }
}

sub load_login_tests(){
    if (!get_var("UEFI")) {
        loadtest "login/boot.pm";
    }
}

sub load_boot_tests(){
    if (get_var("ISO_MAXSIZE")) {
        loadtest "installation/isosize.pm";
    }
    if (get_var("OFW")) {
        loadtest "installation/bootloader_ofw.pm";
    }
    elsif (get_var("UEFI")) {
        loadtest "installation/bootloader_uefi.pm";
    }
    elsif (get_var("RESCUESYSTEM")) {
        loadtest "installation/rescuesystem.pm";
    }
    else {
        loadtest "installation/bootloader.pm";
    }
}

sub is_reboot_after_installation_necessary() {
    return 0 if get_var("NICEVIDEO") || get_var("DUALBOOT") || get_var("RESCUECD") || get_var("RESCUESYSTEM") || get_var("ZDUP");

    return get_var("REBOOTAFTERINSTALL") && !get_var("UPGRADE");
}

sub load_inst_tests() {
    if (!get_var("AUTOYAST")) {
        loadtest "installation/welcome.pm";
    }
    if (!get_var('LIVECD') && get_var('UPGRADE') ) {
        loadtest "installation/upgrade_select.pm";
    }
    if (!get_var('LIVECD') && !get_var('AUTOYAST')) {
        loadtest "installation/scc_registration.pm";
        loadtest "installation/addon_products_sle.pm";
    }
    if (noupdatestep_is_applicable && get_var("LIVECD")) {
        loadtest "installation/livecd_installer_timezone.pm";
    }
    if (noupdatestep_is_applicable && !get_var("AUTOYAST")) {
        loadtest "installation/partitioning.pm";
        if ( defined( get_var("RAIDLEVEL") ) ) {
            loadtest "installation/partitioning_raid.pm";
        }
        elsif ( get_var("LVM") ) {
            loadtest "installation/partitioning_lvm.pm";
        }
        if ( get_var("BTRFS") ) {
            loadtest "installation/partitioning_btrfs.pm";
        }
        elsif ( get_var("EXT4") ) {
            loadtest "installation/partitioning_ext4.pm";
        }
        if ( get_var("TOGGLEHOME") ) {
            loadtest "installation/partitioning_togglehome.pm";
        }
        if ( get_var("SPLITUSR") ) {
            loadtest "installation/partitioning_splitusr.pm";
        }
        loadtest "installation/partitioning_finish.pm";
    }
    if (noupdatestep_is_applicable && !get_var("LIVECD") && !get_var("AUTOYAST")) {
        loadtest "installation/installer_timezone.pm";
    }
    if (noupdatestep_is_applicable && !get_var("LIVECD") && !get_var("NICEVIDEO") && !get_var("AUTOYAST")) {
        loadtest "installation/logpackages.pm";
    }
    if (noupdatestep_is_applicable && !get_var('AUTOYAST')) {
        loadtest "installation/user_settings.pm";
        loadtest "installation/user_settings_root.pm";
    }
    if (noupdatestep_is_applicable && !get_var("AUTOYAST")) {
        loadtest "installation/installation_overview.pm";
    }
    if (get_var("UEFI") && get_var("SECUREBOOT")) {
        loadtest "installation/secure_boot.pm";
    }
    if (installyaststep_is_applicable) {
        loadtest "installation/start_install.pm";
    }
    if (get_var("AUTOYAST")) {
        loadtest "installation/autoyast_reboot.pm";
    }
    else {
        loadtest "installation/livecdreboot.pm";
    }
    if (get_var("ENCRYPT")) {
        loadtest "installation/boot_encrypt.pm";
    }
    if (installyaststep_is_applicable) {
        loadtest "installation/first_boot.pm";
    }
    if (is_reboot_after_installation_necessary()) {
        loadtest "installation/reboot_eject_cd.pm";
        loadtest "installation/reboot_after_install.pm";
    }

    if (get_var("DUALBOOT")) {
        loadtest "installation/reboot_eject_cd.pm";
        loadtest "installation/boot_windows.pm";
    }
}

sub load_rescuecd_tests() {
    if (rescuecdstep_is_applicable) {
        loadtest "rescuecd/rescuecd.pm";
    }
}

sub load_zdup_tests() {
    if (installzdupstep_is_applicable) {
        loadtest "installation/setup_zdup.pm";
    }
    if (installzdupstep_is_applicable && get_var("ZDUP")) {
        loadtest "installation/zdup.pm";
    }
    if (installzdupstep_is_applicable) {
        loadtest "installation/post_zdup.pm";
    }
}

sub load_consoletests() {
    if (consolestep_is_applicable) {
        loadtest "console/consoletest_setup.pm";
        loadtest "console/textinfo.pm";
        loadtest "console/hostname.pm";
        if (get_var("DESKTOP") !~ /textmode/) {
            loadtest "console/xorg_vt.pm";
        }
        loadtest "console/zypper_lr.pm";
        if (need_clear_repos) {
            loadtest "console/zypper_clear_repos.pm";
        }
        # have SCC repo for SLE product
        if (have_scc_repos) {
            loadtest "console/zypper_ar_scc.pm";
        }
        elsif (have_addn_repos) {
            loadtest "console/zypper_ar.pm";
        }
        loadtest "console/zypper_ref.pm";
        loadtest "console/yast2_lan.pm";
        loadtest "console/aplay.pm";
        loadtest "console/glibc_i686.pm";
        loadtest "console/zypper_up.pm";
        loadtest "console/zypper_in.pm";
        loadtest "console/yast2_i.pm";
        if (!get_var("LIVETEST")) {
            loadtest "console/yast2_bootloader.pm";
        }
        loadtest "console/sshd.pm";
<<<<<<< HEAD
=======
        if (!get_var("LIVETEST") && !( get_var("FLAVOR", '') =~ /^Staging2?[\-]DVD$/ )) {
            # in live we don't have a password for root so ssh doesn't
            # work anyways, and except staging_core image, the rest of
            # staging_* images don't need run this test case
            loadtest "console/sshfs.pm";
        }
>>>>>>> 19eaa606
        if (get_var("BIGTEST")) {
            loadtest "console/sntp.pm";
            loadtest "console/curl_ipv6.pm";
            loadtest "console/wget_ipv6.pm";
            loadtest "console/syslinux.pm";
        }
        loadtest "console/mtab.pm";
        if (!get_var("NOINSTALL") && !get_var("LIVETEST") && ( check_var("DESKTOP", "textmode") )) {
            loadtest "console/http_srv.pm";
            loadtest "console/mysql_srv.pm";
        }
        if (get_var("MOZILLATEST")) {
            loadtest "console/mozmill_setup.pm";
        }
        if (check_var("DESKTOP", "xfce")) {
            loadtest "console/xfce_gnome_deps.pm";
        }
        loadtest "console/consoletest_finish.pm";
    }
}

sub load_x11tests(){
    return unless (!get_var("INSTALLONLY") && get_var("DESKTOP") !~ /textmode|minimalx/ && !get_var("DUALBOOT") && !get_var("RESCUECD") && !get_var("RESCUESYSTEM"));

    if ( get_var("XDMUSED") ) {
        loadtest "x11/x11_login.pm";
    }
    if (xfcestep_is_applicable) {
        loadtest "x11/xfce_close_hint_popup.pm";
        loadtest "x11/xfce4_terminal.pm";
    }
    if (!get_var("NICEVIDEO")) {
        loadtest "x11/xterm.pm";
        loadtest "x11/sshxterm.pm" unless get_var("LIVETEST");
    }
    if (gnomestep_is_applicable) {
        loadtest "x11/gnome_control_center.pm";
        loadtest "x11/gnome_terminal.pm";
        loadtest "x11/gedit.pm";
    }
    if (kdestep_is_applicable) {
        loadtest "x11/kate.pm";
    }
    loadtest "x11/firefox.pm";
    if (!get_var("NICEVIDEO")) {
        loadtest "x11/firefox_audio.pm";
    }
    if (bigx11step_is_applicable && !get_var("NICEVIDEO")) {
        loadtest "x11/firefox_stress.pm";
    }
    if (get_var("MOZILLATEST")) {
        loadtest "x11/mozmill_run.pm";
    }
<<<<<<< HEAD
=======
    if (!( get_var("FLAVOR", '') =~ /^Staging2?[\-]DVD$/ || get_var("FLAVOR", '') eq 'Rescue-CD' )) {
        loadtest "x11/chromium.pm";
    }
>>>>>>> 19eaa606
    if (bigx11step_is_applicable) {
        loadtest "x11/imagemagick.pm";
    }
    if (xfcestep_is_applicable) {
        loadtest "x11/ristretto.pm";
    }
<<<<<<< HEAD
    if ( !check_var('FLAVOR', 'Server-DVD') ) {
        if (gnomestep_is_applicable) {
            loadtest "x11/eog.pm";
            loadtest "x11/rhythmbox.pm";
        }
        if ( get_var('DESKTOP') =~ /kde|gnome/ ) {
            loadtest "x11/ooffice.pm";
            loadtest "x11/oomath.pm";
            loadtest "x11/oocalc.pm";
        }
=======
    if (gnomestep_is_applicable) {
        loadtest "x11/eog.pm";
    }
    if (get_var("DESKTOP") =~ /kde|gnome/ && get_var("FLAVOR", '') ne "Server-DVD") {
        loadtest "x11/ooffice.pm";
    }
    if (!get_var("NICEVIDEO") && get_var("DESKTOP") =~ /kde|gnome/ && !get_var("LIVECD") && get_var("FLAVOR", '') ne "Server-DVD") {
        loadtest "x11/oomath.pm";
    }
    if (!get_var("NICEVIDEO") && get_var("DESKTOP") =~ /kde|gnome/ && !get_var("LIVECD") && get_var("FLAVOR", '') ne "Server-DVD") {
        loadtest "x11/oocalc.pm";
>>>>>>> 19eaa606
    }
    if (kdestep_is_applicable) {
        loadtest "x11/khelpcenter.pm";
        loadtest "x11/systemsettings.pm";
        loadtest "x11/dolphin.pm";
    }
    loadtest "x11/yast2_users.pm";
    if (gnomestep_is_applicable && get_var("GNOME2")) {
        loadtest "x11/application_browser.pm";
    }
    if (xfcestep_is_applicable) {
        loadtest "x11/thunar.pm";
    }
    if (bigx11step_is_applicable && !get_var("NICEVIDEO")) {
        loadtest "x11/glxgears.pm";
    }
    if (kdestep_is_applicable) {
        loadtest "x11/amarok.pm";
        loadtest "x11/kontact.pm";
    }
    if (gnomestep_is_applicable) {
        loadtest "x11/nautilus.pm" unless get_var("LIVECD");
        loadtest "x11/evolution.pm" unless (check_var("FLAVOR", "Server-DVD"));
    }
    if (!get_var("LIVETEST")) {
        loadtest "x11/reboot.pm";
    }
    loadtest "x11/desktop_mainmenu.pm";

    if (xfcestep_is_applicable) {
        loadtest "x11/xfce4_appfinder.pm";
        loadtest "x11/xfce_notification.pm";
        if (!( get_var("FLAVOR") eq 'Rescue-CD' )) {
            loadtest "x11/xfce_lightdm_logout_login.pm";
        }
    }

<<<<<<< HEAD
=======
    unless (get_var("LIVECD")) {
        loadtest "x11/inkscape.pm";
        if (!get_var("NICEVIDEO")) {
            loadtest "x11/gimp.pm";
        }
    }
    if (!( get_var("FLAVOR", '') =~ m/^Staging2?[\-]DVD$/ ) && !check_var("FLAVOR", 'Rescue-CD') ) {
        loadtest "x11/gnucash.pm";
    }
>>>>>>> 19eaa606
    loadtest "x11/shutdown.pm";
}

# load the tests in the right order
if ( get_var("REGRESSION") ) {
    if ( get_var("KEEPHDDS") ) {
        load_login_tests();
    }
    else {
        load_inst_tests();
    }

    load_x11regresion_tests();
}
elsif (get_var("MEDIACHECK")) {
    loadtest "installation/mediacheck.pm";
}
elsif (get_var("MEMTEST")) {
    loadtest "installation/memtest.pm";
}
else {
    load_boot_tests();
    if (get_var("LIVETEST")) {
        loadtest "installation/finish_desktop.pm";
    }
    else {
        load_inst_tests();
    }
    load_rescuecd_tests();
    load_zdup_tests();
    load_consoletests();
    load_x11tests();
}

1;
# vim: set sw=4 et:<|MERGE_RESOLUTION|>--- conflicted
+++ resolved
@@ -419,15 +419,6 @@
             loadtest "console/yast2_bootloader.pm";
         }
         loadtest "console/sshd.pm";
-<<<<<<< HEAD
-=======
-        if (!get_var("LIVETEST") && !( get_var("FLAVOR", '') =~ /^Staging2?[\-]DVD$/ )) {
-            # in live we don't have a password for root so ssh doesn't
-            # work anyways, and except staging_core image, the rest of
-            # staging_* images don't need run this test case
-            loadtest "console/sshfs.pm";
-        }
->>>>>>> 19eaa606
         if (get_var("BIGTEST")) {
             loadtest "console/sntp.pm";
             loadtest "console/curl_ipv6.pm";
@@ -481,19 +472,12 @@
     if (get_var("MOZILLATEST")) {
         loadtest "x11/mozmill_run.pm";
     }
-<<<<<<< HEAD
-=======
-    if (!( get_var("FLAVOR", '') =~ /^Staging2?[\-]DVD$/ || get_var("FLAVOR", '') eq 'Rescue-CD' )) {
-        loadtest "x11/chromium.pm";
-    }
->>>>>>> 19eaa606
     if (bigx11step_is_applicable) {
         loadtest "x11/imagemagick.pm";
     }
     if (xfcestep_is_applicable) {
         loadtest "x11/ristretto.pm";
     }
-<<<<<<< HEAD
     if ( !check_var('FLAVOR', 'Server-DVD') ) {
         if (gnomestep_is_applicable) {
             loadtest "x11/eog.pm";
@@ -504,19 +488,6 @@
             loadtest "x11/oomath.pm";
             loadtest "x11/oocalc.pm";
         }
-=======
-    if (gnomestep_is_applicable) {
-        loadtest "x11/eog.pm";
-    }
-    if (get_var("DESKTOP") =~ /kde|gnome/ && get_var("FLAVOR", '') ne "Server-DVD") {
-        loadtest "x11/ooffice.pm";
-    }
-    if (!get_var("NICEVIDEO") && get_var("DESKTOP") =~ /kde|gnome/ && !get_var("LIVECD") && get_var("FLAVOR", '') ne "Server-DVD") {
-        loadtest "x11/oomath.pm";
-    }
-    if (!get_var("NICEVIDEO") && get_var("DESKTOP") =~ /kde|gnome/ && !get_var("LIVECD") && get_var("FLAVOR", '') ne "Server-DVD") {
-        loadtest "x11/oocalc.pm";
->>>>>>> 19eaa606
     }
     if (kdestep_is_applicable) {
         loadtest "x11/khelpcenter.pm";
@@ -554,18 +525,6 @@
         }
     }
 
-<<<<<<< HEAD
-=======
-    unless (get_var("LIVECD")) {
-        loadtest "x11/inkscape.pm";
-        if (!get_var("NICEVIDEO")) {
-            loadtest "x11/gimp.pm";
-        }
-    }
-    if (!( get_var("FLAVOR", '') =~ m/^Staging2?[\-]DVD$/ ) && !check_var("FLAVOR", 'Rescue-CD') ) {
-        loadtest "x11/gnucash.pm";
-    }
->>>>>>> 19eaa606
     loadtest "x11/shutdown.pm";
 }
 
