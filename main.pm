#!/usr/bin/perl -w
use strict;
use testapi;
use autotest;
use needle;
use File::Find;

our %valueranges = (

    #   LVM=>[0,1],
    NOIMAGES           => [ 0, 1 ],
    REBOOTAFTERINSTALL => [ 0, 1 ],
    DOCRUN             => [ 0, 1 ],

    #   BTRFS=>[0,1],
    DESKTOP => [qw(kde gnome xfce lxde minimalx textmode)],

    #   ROOTFS=>[qw(ext3 xfs jfs btrfs reiserfs)],
    VIDEOMODE => [ "", "text" ],
);

our @can_randomize = qw/NOIMAGES REBOOTAFTERINSTALL DESKTOP VIDEOMODE/;

sub logcurrentenv(@) {
    foreach my $k (@_) {
        my $e = get_var("$k");
        next unless defined $e;
        bmwqemu::diag("usingenv $k=$e");
    }
}

sub setrandomenv() {
    for my $k (@can_randomize) {
        next if defined get_var("$k");
        next if $k eq "DESKTOP" && get_var("LIVECD");
        if ( get_var("DOCRUN") ) {
            next if $k eq "VIDEOMODE";
            next if $k eq "NOIMAGES";
        }
        my @range = @{ $valueranges{$k} };
        my $rand  = int( rand( scalar @range ) );
        set_var($k, $range[$rand]);
        logcurrentenv($k);
    }
}

sub check_env() {
    for my $k ( keys %valueranges ) {
        next unless get_var($k);
        unless ( grep { get_var($k) eq $_ } @{ $valueranges{$k} } ) {
            die sprintf( "%s must be one of %s\n", $k, join( ',', @{ $valueranges{$k} } ) );
        }
    }
}

sub unregister_needle_tags($) {
    my $tag = shift;
    my @a   = @{ needle::tags($tag) };
    for my $n (@a) { $n->unregister(); }
}

sub remove_desktop_needles($) {
    my $desktop = shift;
    if ( !check_var( "DESKTOP", $desktop ) ) {
        unregister_needle_tags("ENV-DESKTOP-$desktop");
    }
}

sub remove_flavor_needles($) {
    my ($flavor) = @_;
 
    if ( !check_var( "FLAVOR", $flavor ) ) {
        unregister_needle_tags("ENV-FLAVOR-$flavor");
    }
}

sub cleanup_needles() {
    remove_desktop_needles("lxde");
    remove_desktop_needles("kde");
    remove_desktop_needles("gnome");
    remove_desktop_needles("xfce");
    remove_desktop_needles("minimalx");
    remove_desktop_needles("textmode");

    remove_flavor_needles('Server-DVD');
    remove_flavor_needles('Desktop-DVD');
    remove_flavor_needles('Core-DVD');

    if ( !get_var("LIVECD") ) {
        unregister_needle_tags("ENV-LIVECD-1");
    }
    else {
        unregister_needle_tags("ENV-LIVECD-0");
    }
    if ( !check_var( "VIDEOMODE", "text" ) ) {
        unregister_needle_tags("ENV-VIDEOMODE-text");
    }
    if ( get_var("INSTLANG") && get_var("INSTLANG") ne "en_US" ) {
        unregister_needle_tags("ENV-INSTLANG-en_US");
    }
    else {    # english default
        unregister_needle_tags("ENV-INSTLANG-de_DE");
    }

}

#assert_screen "inst-bootmenu",12; # wait for welcome animation to finish

# defaults for username and password
if (get_var("LIVETEST")) {
    $testapi::username = "root";
    $testapi::password = '';
}
else {
    $testapi::username = "bernhard";
    $testapi::password = "nots3cr3t";
}

$testapi::username = get_var("USERNAME") if get_var("USERNAME");
$testapi::password = get_var("PASSWORD") if defined get_var("PASSWORD");

if ( get_var("LIVETEST") && ( get_var("LIVECD") || get_var("PROMO") ) ) {
    $testapi::username = "linux";    # LiveCD account
    $testapi::password = "";
}

my $distri = testapi::get_var("CASEDIR") . '/lib/susedistribution.pm';
require $distri;
testapi::set_distribution(susedistribution->new());

check_env();
setrandomenv if ( get_var("RANDOMENV") );

unless ( get_var("DESKTOP") ) {
    if ( check_var( "VIDEOMODE", "text" ) ) {
        set_var("DESKTOP", "textmode");
    }
    else {
        set_var("DESKTOP", "kde");
    }
}

# SLE specific variables
set_var('NOAUTOLOGIN', 1);
set_var('HASLICENSE', 1);

set_var('OLD_IFCONFIG', 1);
set_var('DM_NEEDS_USERNAME', 1);
set_var('NOIMAGES', 1);

if ( check_var('FLAVOR', 'Desktop-DVD') ) {
    # now that's fun - if AUTOCONF is set, autoconf is disabled
    set_var('AUTOCONF', 1);
}

if ( check_var( 'DESKTOP', 'minimalx' ) ) {
    set_var("XDMUSED", 1);
}

<<<<<<< HEAD
set_var("PACKAGETOINSTALL", "sysstat");
set_var("DEFAULT_WALLPAPER", 'SLEdefault');
=======
# openSUSE specific variables
set_var("SUSEMIRROR", "download.opensuse.org/factory") unless get_var('SUSEMIRROR');
set_var("PACKAGETOINSTALL", "xdelta");
set_var("DEFAULT_WALLPAPER", 'openSUSEdefault');
set_var("YAST_SW_NO_SUMMARY", 1) if get_var('UPGRADE');
>>>>>>> 7d9213f9

# set KDE and GNOME, ...
set_var(uc(get_var('DESKTOP')), 1);

# for GNOME pressing enter is enough to login bernhard
if ( check_var( 'DESKTOP', 'minimalx' ) ) {
    set_var('DM_NEEDS_USERNAME', 1);
}

$needle::cleanuphandler = \&cleanup_needles;

bmwqemu::save_vars(); # update variables

# dump other important ENV:
logcurrentenv(qw"ADDONURL BIGTEST BTRFS DESKTOP HW HWSLOT LIVETEST LVM MOZILLATEST NOINSTALL REBOOTAFTERINSTALL UPGRADE USBBOOT ZDUP ZDUPREPOS TEXTMODE DISTRI NOAUTOLOGIN QEMUCPU QEMUCPUS RAIDLEVEL ENCRYPT INSTLANG QEMUVGA DOCRUN UEFI DVD GNOME KDE ISO ISO_MAXSIZE LIVECD NETBOOT NICEVIDEO NOIMAGES PROMO QEMUVGA SPLITUSR VIDEOMODE");


sub xfcestep_is_applicable() {
    return check_var("DESKTOP", "xfce");
}

sub rescuecdstep_is_applicable() {
    return get_var("RESCUECD");
}

sub consolestep_is_applicable() {
    return !get_var("INSTALLONLY") && !get_var("NICEVIDEO") && !get_var("DUALBOOT") && !get_var("RESCUECD");
}

sub kdestep_is_applicable() {
    return check_var("DESKTOP", "kde");
}

sub installzdupstep_is_applicable() {
    return !get_var("NOINSTALL") && !get_var("RESCUECD") && get_var("ZDUP");
}

sub noupdatestep_is_applicable() {
    return !get_var("UPGRADE");
}

sub bigx11step_is_applicable() {
    return get_var("BIGTEST");
}

sub installyaststep_is_applicable() {
    return !get_var("NOINSTALL") && !get_var("RESCUECD") && !get_var("ZDUP");
}

sub gnomestep_is_applicable() {
    return check_var("DESKTOP", "gnome");
}

sub need_clear_repos() {
    return get_var("FLAVOR", '') =~ m/^Staging2?[\-]DVD$/ && get_var("SUSEMIRROR");
}

sub have_scc_repos() {
    return get_var('SCC_EMAIL') && get_var('SCC_REGCODE') && (get_var('SCC_REGISTER', 'console') eq 'console');
}

sub have_addn_repos() {
    return !get_var("NET") && !get_var("EVERGREEN") && get_var("SUSEMIRROR") && !get_var("FLAVOR", '') =~ m/^Staging2?[\-]DVD$/;
}

sub loadtest($) {
    my ($test) = @_;
    autotest::loadtest(get_var("CASEDIR") . "/tests/$test");
}

sub load_x11regresion_tests() {
    loadtest "x11regressions/firefox/firefox_launch.pm";
    loadtest "x11regressions/firefox/firefox_menu.pm";
    loadtest "x11regressions/firefox/firefox_contentmenu.pm";
    loadtest "x11regressions/firefox/firefox_help.pm";
    loadtest "x11regressions/firefox/firefox_newwindow.pm";
    loadtest "x11regressions/firefox/firefox_home_page.pm";
    loadtest "x11regressions/firefox/firefox_topsite.pm";
    loadtest "x11regressions/firefox/firefox_https.pm";
    loadtest "x11regressions/firefox/firefox_importssl.pm";
    loadtest "x11regressions/firefox/firefox_loadie6.pm";
    loadtest "x11regressions/firefox/firefox_page_control.pm";
    loadtest "x11regressions/firefox/firefox_password_i.pm";
    loadtest "x11regressions/firefox/firefox_print.pm";
    loadtest "x11regressions/firefox/firefox_remember_passwd.pm";
    loadtest "x11regressions/firefox/firefox_search.pm";
    loadtest "x11regressions/firefox/firefox_sidebar.pm";
    loadtest "x11regressions/firefox/firefox_urlprotocols.pm";
    loadtest "x11regressions/firefox/firefox_url.pm";
    loadtest "x11regressions/firefox/firefox_localpage.pm";
    loadtest "x11regressions/firefox/firefox_mhtml.pm";
    loadtest "x11regressions/firefox/firefox_tab.pm";
    loadtest "x11regressions/firefox/firefox_sendlink.pm";
    loadtest "x11regressions/firefox/firefox_java.pm";
    loadtest "x11regressions/firefox/firefox_autocomplete.pm";
    loadtest "x11regressions/firefox/firefox_bookmarks.pm";
    loadtest "x11regressions/firefox/firefox_printing.pm";
    loadtest "x11regressions/firefox/firefox_printing_images.pm";
    loadtest "x11regressions/firefox/firefox_bookmark.pm";
    if (( check_var("DESKTOP", "gnome") )) {
        loadtest "x11regressions/tomboy/tomboy_Hotkeys.pm";
        loadtest "x11regressions/tomboy/tomboy_AlreadyRunning.pm";
        loadtest "x11regressions/tomboy/tomboy_TestFindFunctionalityInSearchAllNotes.pm";
        loadtest "x11regressions/tomboy/tomboy_TestUndoRedoFeature.pm";
        loadtest "x11regressions/tomboy/tomboy_firstrun.pm";
        loadtest "x11regressions/tomboy/tomboy_StartNoteCannotBeDeleted.pm";
        loadtest "x11regressions/tomboy/tomboy_Open.pm";
        loadtest "x11regressions/tomboy/tomboy_Print.pm";
        loadtest "x11regressions/tomboy/tomboy_checkinstall.pm";
        loadtest "x11regressions/gnomecase/Gnomecutfile.pm";
    }
    if (get_var("DESKTOP") =~ /kde|gnome/) {
        loadtest "x11regressions/pidgin/pidgin_IRC.pm";
        loadtest "x11regressions/pidgin/pidgin_googletalk.pm";
        loadtest "x11regressions/pidgin/pidgin_aim.pm";
        loadtest "x11regressions/pidgin/prep_pidgin.pm";
        loadtest "x11regressions/pidgin/pidgin_msn.pm";
        loadtest "x11regressions/pidgin/clean_pidgin.pm";
        loadtest "x11regressions/tracker/prep_tracker.pm";
        loadtest "x11regressions/tracker/tracker_starts.pm";
        loadtest "x11regressions/tracker/tracker_searchall.pm";
        loadtest "x11regressions/tracker/tracker_pref_starts.pm";
        loadtest "x11regressions/tracker/tracker_open_apps.pm";
        loadtest "x11regressions/tracker/tracker_by_command.pm";
        loadtest "x11regressions/tracker/tracker_search_in_nautilus.pm";
        loadtest "x11regressions/tracker/clean_tracker.pm";
        loadtest "x11regressions/tracker/tracker_info.pm";
    }
}

sub load_login_tests(){
    if (!get_var("UEFI")) {
        loadtest "login/boot.pm";
    }
}

sub load_boot_tests(){
    if (get_var("ISO_MAXSIZE")) {
        loadtest "installation/isosize.pm";
    }
    if (get_var("OFW")) {
        loadtest "installation/bootloader_ofw.pm";
    }
    elsif (get_var("UEFI")) {
        loadtest "installation/bootloader_uefi.pm";
    }
    else {
        loadtest "installation/bootloader.pm";
    }
}

sub is_reboot_after_installation_necessary() {
    return 0 if get_var("NICEVIDEO") || get_var("DUALBOOT") || get_var("RESCUECD") || get_var("ZDUP");

    return get_var("REBOOTAFTERINSTALL") && !get_var("UPGRADE");
}

sub load_inst_tests() {
    loadtest "installation/welcome.pm";
    if (!get_var('LIVECD') && get_var('UPGRADE') ) {
        loadtest "installation/upgrade_select.pm";
    }
    loadtest "installation/check_medium.pm";
    loadtest "installation/installation_mode.pm";
    if (get_var("ADDONURL")) {
        loadtest "installation/addon_products.pm";
    }
    if (noupdatestep_is_applicable) {
        loadtest "installation/installer_timezone.pm";
    }
    if (check_var('FLAVOR', 'Server-DVD')) {
      loadtest "installation/server_base_scenario.pm";
    }
    if (check_var('FLAVOR', 'Desktop-DVD')) {
      loadtest "installation/user_settings.pm";
      loadtest "installation/user_settings_root.pm";
    }

    #loadtest "tests/installation/partitioning_sle11.pm";

    if (noupdatestep_is_applicable && !get_var("LIVECD") && !get_var("NICEVIDEO")) {
        loadtest "installation/logpackages.pm";
    }
    if (noupdatestep_is_applicable) {
        if (get_var('PATTERNS')) {
           loadtest "installation/select_patterns.pm";
        }
        loadtest "installation/installation_overview.pm";
        if (get_var('PATTERNS')) {
	    loadtest "installation/select_patterns.pm";
        } elsif (!check_var('DESKTOP', 'gnome')) {
            loadtest "installation/sle11_change_desktop.pm";
        }
    }
    if (get_var("UEFI") && get_var("SECUREBOOT")) {
        loadtest "installation/secure_boot.pm";
    }
    if (installyaststep_is_applicable) {
        loadtest "installation/start_install.pm";
    }
    loadtest "installation/livecdreboot.pm";

    # 2nd stage
    loadtest "installation/sle11_wait_for_2nd_stage.pm";
    if (check_var('FLAVOR', 'Server-DVD')) {
      loadtest "installation/user_settings_root.pm";
    }
    loadtest "installation/sle11_network.pm";
    loadtest "installation/sle11_ncc.pm";
    if (check_var('FLAVOR', 'Server-DVD')) {
      loadtest "installation/sle11_service.pm";
      loadtest "installation/sle11_user_authentication_method.pm";
      loadtest "installation/user_settings.pm";
    }
    loadtest "installation/sle11_releasenotes.pm";
    loadtest "installation/sle11_hardware_config.pm";
    loadtest "installation/sle11_install_finish.pm";
}

sub load_reboot_tests() {
    if (get_var("ENCRYPT")) {
        loadtest "installation/boot_encrypt.pm";
    }
    if (installyaststep_is_applicable) {
        loadtest "installation/first_boot.pm";
    }
    if (is_reboot_after_installation_necessary()) {
        loadtest "installation/reboot_eject_cd.pm";
        loadtest "installation/reboot_after_install.pm";
    }

    if (get_var("DUALBOOT")) {
        loadtest "installation/reboot_eject_cd.pm";
        loadtest "installation/boot_windows.pm";
    }
}

sub load_rescuecd_tests() {
    if (rescuecdstep_is_applicable) {
        loadtest "rescuecd/rescuecd.pm";
    }
}

sub load_zdup_tests() {
    loadtest "installation/setup_zdup.pm";
    loadtest "installation/zdup.pm";
    loadtest "installation/post_zdup.pm";
}

sub load_consoletests() {
    if (consolestep_is_applicable) {
        loadtest "console/consoletest_setup.pm";
        loadtest "console/textinfo.pm";
        loadtest "console/hostname.pm";
        if (get_var("DESKTOP") !~ /textmode/) {
            loadtest "console/xorg_vt.pm";
        }
        loadtest "console/zypper_lr.pm";
        if (need_clear_repos) {
            loadtest "console/zypper_clear_repos.pm";
        }
        # have SCC repo for SLE product
        if (have_scc_repos) {
            loadtest "console/zypper_ar_scc.pm";
        }
        elsif (have_addn_repos) {
            loadtest "console/zypper_ar.pm";
        }
        loadtest "console/zypper_ref.pm";
        loadtest "console/yast2_lan.pm";
        loadtest "console/aplay.pm";
        loadtest "console/glibc_i686.pm";
        loadtest "console/zypper_up.pm";
        loadtest "console/zypper_in.pm";
        loadtest "console/yast2_i.pm";
        if (!get_var("LIVETEST")) {
            loadtest "console/yast2_bootloader.pm";
        }
        loadtest "console/sshd.pm";
        if (get_var("BIGTEST")) {
            loadtest "console/sntp.pm";
            loadtest "console/curl_ipv6.pm";
            loadtest "console/wget_ipv6.pm";
            loadtest "console/syslinux.pm";
        }
        if (!get_var("NOINSTALL") && !get_var("LIVETEST") && ( check_var("DESKTOP", "textmode") )) {
            loadtest "console/http_srv.pm";
            loadtest "console/mysql_srv.pm";
        }
        if (get_var("MOZILLATEST")) {
            loadtest "console/mozmill_setup.pm";
        }
        if (check_var("DESKTOP", "xfce")) {
            loadtest "console/xfce_gnome_deps.pm";
        }
        loadtest "console/consoletest_finish.pm";
    }
}

sub load_x11tests(){
    return unless (!get_var("INSTALLONLY") && get_var("DESKTOP") !~ /textmode|minimalx/ && !get_var("DUALBOOT") && !get_var("RESCUECD"));

    if ( get_var("XDMUSED") ) {
        loadtest "x11/x11_login.pm";
    }
    if (xfcestep_is_applicable) {
        loadtest "x11/xfce_close_hint_popup.pm";
        loadtest "x11/xfce4_terminal.pm";
    }
    if (!get_var("NICEVIDEO")) {
        loadtest "x11/xterm.pm";
        loadtest "x11/sshxterm.pm" unless get_var("LIVETEST");
    }
    if (gnomestep_is_applicable) {
        loadtest "x11/gnome_terminal.pm";
        loadtest "x11/gedit.pm";
    }
    loadtest "x11/firefox.pm";
    if (!get_var("NICEVIDEO")) {
        loadtest "x11/firefox_audio.pm";
    }
    if (bigx11step_is_applicable && !get_var("NICEVIDEO")) {
        loadtest "x11/firefox_stress.pm";
    }
    if (get_var("MOZILLATEST")) {
        loadtest "x11/mozmill_run.pm";
    }
    if (bigx11step_is_applicable) {
        loadtest "x11/imagemagick.pm";
    }
    if (xfcestep_is_applicable) {
        loadtest "x11/ristretto.pm";
    }
    if ( !check_var('FLAVOR', 'Server-DVD') ) {
        if (gnomestep_is_applicable) {
            loadtest "x11/eog.pm";
            loadtest "x11/rhythmbox.pm";
        }
        if ( get_var('DESKTOP') =~ /kde|gnome/ ) {
            loadtest "x11/ooffice.pm";
            loadtest "x11/oomath.pm";
            loadtest "x11/oocalc.pm";
        }
    }
    if (kdestep_is_applicable) {
        loadtest "x11/khelpcenter.pm";
        loadtest "x11/systemsettings.pm";
        loadtest "x11/dolphin.pm";
    }
    loadtest "x11/yast2_users.pm";
    if (gnomestep_is_applicable && get_var("GNOME2")) {
        loadtest "x11/application_browser.pm";
    }
    if (xfcestep_is_applicable) {
        loadtest "x11/thunar.pm";
        loadtest "x11/reboot_xfce_pre.pm";
    }
    if (bigx11step_is_applicable && !get_var("NICEVIDEO")) {
        loadtest "x11/glxgears.pm";
    }
    if (kdestep_is_applicable) {
        loadtest "x11/reboot_kde_pre.pm";
    }
    if (gnomestep_is_applicable) {
        loadtest "x11/nautilus.pm" unless get_var("LIVECD");
        loadtest "x11/evolution.pm" unless (check_var("FLAVOR", "Server-DVD"));
        loadtest "x11/reboot_gnome_pre.pm";
    }
    if (!get_var("LIVETEST")) {
        loadtest "x11/reboot.pm";
    }
    loadtest "x11/desktop_mainmenu.pm";

    if (xfcestep_is_applicable) {
        loadtest "x11/xfce4_appfinder.pm";
        loadtest "x11/xfce_notification.pm";
        if (!( get_var("FLAVOR") eq 'Rescue-CD' )) {
            loadtest "x11/xfce_lightdm_logout_login.pm";
        }
    }

    loadtest "x11/shutdown.pm";
}

# load the tests in the right order
if ( get_var("REGRESSION") ) {
    if ( get_var("KEEPHDDS") ) {
        load_login_tests();
    }
    else {
        load_inst_tests();
        load_reboot_tests();
    }

    load_x11regresion_tests();
}
elsif (get_var("MEDIACHECK")) {
    loadtest "installation/mediacheck.pm";
}
elsif (get_var("MEMTEST")) {
    loadtest "installation/memtest.pm";
}
elsif (get_var("RESCUESYSTEM")) {
    loadtest "installation/rescuesystem.pm";
}
else {
    load_boot_tests();
    if (get_var("LIVETEST")) {
        loadtest "installation/finish_desktop.pm";
    }
    elsif (get_var("AUTOYAST")) {
        # autoyast is very easy
        loadtest "installation/start_install.pm";
        loadtest "installation/autoyast_reboot.pm";
        load_reboot_tests();
    }
    elsif (installzdupstep_is_applicable) {
        load_zdup_tests();
    }
    else {
        load_inst_tests();
        load_reboot_tests();
    }
    load_rescuecd_tests();
    load_consoletests();
    load_x11tests();
}

1;
# vim: set sw=4 et:<|MERGE_RESOLUTION|>--- conflicted
+++ resolved
@@ -157,16 +157,9 @@
     set_var("XDMUSED", 1);
 }
 
-<<<<<<< HEAD
 set_var("PACKAGETOINSTALL", "sysstat");
 set_var("DEFAULT_WALLPAPER", 'SLEdefault');
-=======
-# openSUSE specific variables
-set_var("SUSEMIRROR", "download.opensuse.org/factory") unless get_var('SUSEMIRROR');
-set_var("PACKAGETOINSTALL", "xdelta");
-set_var("DEFAULT_WALLPAPER", 'openSUSEdefault');
-set_var("YAST_SW_NO_SUMMARY", 1) if get_var('UPGRADE');
->>>>>>> 7d9213f9
+set_var("YAST_SW_NO_SUMMARY", 1);
 
 # set KDE and GNOME, ...
 set_var(uc(get_var('DESKTOP')), 1);
@@ -351,9 +344,6 @@
         loadtest "installation/logpackages.pm";
     }
     if (noupdatestep_is_applicable) {
-        if (get_var('PATTERNS')) {
-           loadtest "installation/select_patterns.pm";
-        }
         loadtest "installation/installation_overview.pm";
         if (get_var('PATTERNS')) {
 	    loadtest "installation/select_patterns.pm";
