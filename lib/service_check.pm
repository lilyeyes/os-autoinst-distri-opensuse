# SUSE's openQA tests
#
# Copyright © 2019 SUSE LLC
#
# Copying and distribution of this file, with or without modification,
# are permitted in any medium without royalty provided the copyright
# notice and this notice are preserved.  This file is offered as-is,
# without any warranty.

# Summary: check service status before and after migration.
# Maintainer: GAO WEI <wegao@suse.com>

package service_check;

use Exporter 'import';
use testapi;
use utils;
use base 'opensusebasetest';
use strict;
use warnings;
use services::apache;
use services::apparmor;
use services::dhcpd;
use nfs_common;
<<<<<<< HEAD
use services::registered_addons;
=======
use services::ntpd;
use services::cups;
use services::rpcbind;
use autofs_utils;
>>>>>>> b1b5302b

our @EXPORT = qw(
  $hdd_base_version
  $default_services
  install_services
  check_services
);

our $hdd_base_version;
our $default_services = {
    registered_addons => {
        srv_pkg_name       => 'registered_addons',
        srv_proc_name      => 'registered_addons',
        support_ver        => '12-SP2,12-SP3,12-SP4,12-SP5,15-SP1',
        service_check_func => \&services::registered_addons::full_registered_check
    },
    susefirewall => {
        srv_pkg_name  => 'SuSEfirewall2',
        srv_proc_name => 'SuSEfirewall2',
        support_ver   => '12-SP2,12-SP3,12-SP4,12-SP5'
    },
    firewall => {
        srv_pkg_name  => 'firewalld',
        srv_proc_name => 'firewalld.service',
        support_ver   => '15,15-SP1'
    },
    ntp => {
        srv_pkg_name       => 'ntp',
        srv_proc_name      => 'ntpd',
        support_ver        => '12-SP2,12-SP3,12-SP4,12-SP5',
        service_check_func => \&services::ntpd::full_ntpd_check
    },
    chrony => {
        srv_pkg_name  => 'chrony',
        srv_proc_name => 'chronyd',
        support_ver   => '15,15-SP1'
    },
    postfix => {
        srv_pkg_name  => 'postfix',
        srv_proc_name => 'postfix',
        support_ver   => '12-SP2,12-SP3,12-SP4,12-SP5,15,15-SP1'
    },
    # Quick hack for poo 50576, we need this workround before full solution
    apache => {
        srv_pkg_name       => 'apache2',
        srv_proc_name      => 'apache2',
        support_ver        => '12-SP2,12-SP3,12-SP4,15,15-SP1',
        service_check_func => \&services::apache::full_apache_check
    },
    dhcpd => {
        srv_pkg_name       => 'dhcp-server',
        srv_proc_name      => 'dhcpd',
        support_ver        => '12-SP2,12-SP3,12-SP4,12-SP5,15,15-SP1',
        service_check_func => \&services::dhcpd::full_dhcpd_check
    },
    bind => {
        srv_pkg_name  => 'bind',
        srv_proc_name => 'named',
        support_ver   => '12-SP2,12-SP3,12-SP4,12-SP5,15,15-SP1'
    },
    snmp => {
        srv_pkg_name  => 'net-snmp',
        srv_proc_name => 'snmpd',
        support_ver   => '12-SP2,12-SP3,12-SP4,12-SP5,15,15-SP1'
    },
    nfs => {
        srv_pkg_name       => 'yast2-nfs-server',
        srv_proc_name      => 'nfs',
        support_ver        => '12-SP2,12-SP3,12-SP4,12-SP5,15,15-SP1',
        service_check_func => \&check_y2_nfs_func
    },
    rpcbind => {
        srv_pkg_name       => 'rpcbind',
        srv_proc_name      => 'rpcbind',
        support_ver        => '12-SP2,12-SP3,12-SP4,12-SP5,15,15-SP1',
        service_check_func => \&services::rpcbind::full_rpcbind_check
    },
    autofs => {
        srv_pkg_name       => 'autofs',
        srv_proc_name      => 'autofs',
        support_ver        => '12-SP2,12-SP3,12-SP4,12-SP5,15,15-SP1',
        service_check_func => \&full_autofs_check
    },
    cups => {
        srv_pkg_name       => 'cups',
        srv_proc_name      => 'cups',
        support_ver        => '12-SP2,12-SP3,12-SP4,12-SP5,15,15-SP1',
        service_check_func => \&services::cups::full_cups_check
    },
    radvd => {
        srv_pkg_name  => 'radvd',
        srv_proc_name => 'radvd',
        support_ver   => '12-SP2,12-SP3,12-SP4,12-SP5,15,15-SP1'
    },
    cron => {
        srv_pkg_name  => 'cron',
        srv_proc_name => 'cron',
        support_ver   => '12-SP2,12-SP3,12-SP4,12-SP5,15,15-SP1'
    },
    apparmor => {
        srv_pkg_name       => 'apparmor',
        srv_proc_name      => 'apparmor',
        support_ver        => '12-SP2,12-SP3,12-SP4,12-SP5,15,15-SP1',
        service_check_func => \&services::apparmor::full_apparmor_check
    },
    vsftp => {
        srv_pkg_name  => 'vsftpd',
        srv_proc_name => 'vsftpd',
        support_ver   => '12-SP2,12-SP3,12-SP4,12-SP5,15,15-SP1'
    },
};

sub install_services {
    my ($service) = @_;
    $hdd_base_version = get_var('HDDVERSION');
    foreach my $s (sort keys %$service) {
        my $srv_pkg_name  = $service->{$s}->{srv_pkg_name};
        my $srv_proc_name = $service->{$s}->{srv_proc_name};
        my $support_ver   = $service->{$s}->{support_ver};
        record_info($srv_pkg_name, "service check before migration");
        if (grep { $_ eq $hdd_base_version } split(',', $support_ver)) {
            if (exists $service->{$s}->{service_check_func}) {
                $service->{$s}->{service_check_func}->('before');
                next;
            }

            systemctl 'enable ' . $srv_proc_name;
            systemctl 'start ' . $srv_proc_name;
            systemctl 'is-active ' . $srv_proc_name;
        }
    }
}

sub check_services {
    my ($service) = @_;
    foreach my $s (sort keys %$service) {
        my $srv_pkg_name  = $service->{$s}->{srv_pkg_name};
        my $srv_proc_name = $service->{$s}->{srv_proc_name};
        my $support_ver   = $service->{$s}->{support_ver};
        record_info($srv_pkg_name, "service check after migration");
        if (grep { $_ eq $hdd_base_version } split(',', $support_ver)) {
            # service check after migration. if we've set up service check
            # function, we don't need following actions to check the service.
            if (exists $service->{$s}->{service_check_func}) {
                $service->{$s}->{service_check_func}->();
                next;
            }

            systemctl 'is-active ' . $srv_proc_name;
        }
    }
}

1;<|MERGE_RESOLUTION|>--- conflicted
+++ resolved
@@ -22,14 +22,11 @@
 use services::apparmor;
 use services::dhcpd;
 use nfs_common;
-<<<<<<< HEAD
 use services::registered_addons;
-=======
 use services::ntpd;
 use services::cups;
 use services::rpcbind;
 use autofs_utils;
->>>>>>> b1b5302b
 
 our @EXPORT = qw(
   $hdd_base_version
